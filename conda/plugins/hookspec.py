# Copyright (C) 2012 Anaconda, Inc
# SPDX-License-Identifier: BSD-3-Clause
"""
Pluggy hook specifications ("hookspecs") to register conda plugins.

Each hookspec defined in :class:`~conda.plugins.hookspec.CondaSpecs` contains
an example of how to use it.

"""

from __future__ import annotations

from typing import TYPE_CHECKING

import pluggy

<<<<<<< HEAD
from .types import (
    CondaAuthHandler,
    CondaHealthCheck,
    CondaPostCommand,
    CondaPostSolve,
    CondaPreCommand,
    CondaPreSolve,
    CondaSolver,
    CondaSubcommand,
    CondaTransportAdapter,
    CondaVirtualPackage,
)
=======
if TYPE_CHECKING:
    from collections.abc import Iterable

    from .types import (
        CondaAuthHandler,
        CondaHealthCheck,
        CondaPostCommand,
        CondaPostSolve,
        CondaPreCommand,
        CondaPreSolve,
        CondaSetting,
        CondaSolver,
        CondaSubcommand,
        CondaVirtualPackage,
    )
>>>>>>> c23449d5

spec_name = "conda"
"""Name used for organizing conda hook specifications"""

_hookspec = pluggy.HookspecMarker(spec_name)
"""
The conda plugin hook specifications, to be used by developers
"""

hookimpl = pluggy.HookimplMarker(spec_name)
"""
Decorator used to mark plugin hook implementations
"""


class CondaSpecs:
    """The conda plugin hookspecs, to be used by developers."""

    @_hookspec
    def conda_solvers(self) -> Iterable[CondaSolver]:
        """
        Register solvers in conda.

        **Example:**

        .. code-block:: python

            import logging

            from conda import plugins
            from conda.core import solve

            log = logging.getLogger(__name__)


            class VerboseSolver(solve.Solver):
                def solve_final_state(self, *args, **kwargs):
                    log.info("My verbose solver!")
                    return super().solve_final_state(*args, **kwargs)


            @plugins.hookimpl
            def conda_solvers():
                yield plugins.CondaSolver(
                    name="verbose-classic",
                    backend=VerboseSolver,
                )

        :return: An iterable of solver entries.
        """

    @_hookspec
    def conda_subcommands(self) -> Iterable[CondaSubcommand]:
        """
        Register external subcommands in conda.

        **Example:**

        .. code-block:: python

            from conda import plugins


            def example_command(args):
                print("This is an example command!")


            @plugins.hookimpl
            def conda_subcommands():
                yield plugins.CondaSubcommand(
                    name="example",
                    summary="example command",
                    action=example_command,
                )

        :return: An iterable of subcommand entries.
        """

    @_hookspec
    def conda_virtual_packages(self) -> Iterable[CondaVirtualPackage]:
        """
        Register virtual packages in Conda.

        **Example:**

        .. code-block:: python

            from conda import plugins


            @plugins.hookimpl
            def conda_virtual_packages():
                yield plugins.CondaVirtualPackage(
                    name="my_custom_os",
                    version="1.2.3",
                    build="x86_64",
                )

        :return: An iterable of virtual package entries.
        """

    @_hookspec
    def conda_pre_commands(self) -> Iterable[CondaPreCommand]:
        """
        Register pre-command functions in conda.

        **Example:**

        .. code-block:: python

           from conda import plugins


           def example_pre_command(command):
               print("pre-command action")


           @plugins.hookimpl
           def conda_pre_commands():
               yield plugins.CondaPreCommand(
                   name="example-pre-command",
                   action=example_pre_command,
                   run_for={"install", "create"},
               )
        """

    @_hookspec
    def conda_post_commands(self) -> Iterable[CondaPostCommand]:
        """
        Register post-command functions in conda.

        **Example:**

        .. code-block:: python

           from conda import plugins


           def example_post_command(command):
               print("post-command action")


           @plugins.hookimpl
           def conda_post_commands():
               yield plugins.CondaPostCommand(
                   name="example-post-command",
                   action=example_post_command,
                   run_for={"install", "create"},
               )
        """

    @_hookspec
    def conda_auth_handlers(self) -> Iterable[CondaAuthHandler]:
        """
        Register a conda auth handler derived from the requests API.

        This plugin hook allows attaching requests auth handler subclasses,
        e.g. when authenticating requests against individual channels hosted
        at HTTP/HTTPS services.

        **Example:**

        .. code-block:: python

            import os
            from conda import plugins
            from requests.auth import AuthBase


            class EnvironmentHeaderAuth(AuthBase):
                def __init__(self, *args, **kwargs):
                    self.username = os.environ["EXAMPLE_CONDA_AUTH_USERNAME"]
                    self.password = os.environ["EXAMPLE_CONDA_AUTH_PASSWORD"]

                def __call__(self, request):
                    request.headers["X-Username"] = self.username
                    request.headers["X-Password"] = self.password
                    return request


            @plugins.hookimpl
            def conda_auth_handlers():
                yield plugins.CondaAuthHandler(
                    name="environment-header-auth",
                    auth_handler=EnvironmentHeaderAuth,
                )
        """

    @_hookspec
    def conda_transport_adapters(self) -> Iterable[CondaTransportAdapter]:
        """
        Register a conda transport adapter derived from the requests API.

        This plugin hook allows attaching requests transport adapter subclasses,
        e.g. when through which to requesting files from channels.

        **Example:**

        .. code-block:: python


            import os
            from conda import plugins
            from conda.gateways.connection.adapters.http import HTTPAdapter


            class DebugHTTPAdapter(HTTPAdapter):
                def send(self, request, *args, **kwargs):
                    print(f"Requesting: {request.url}")
                    response = super().send(request, *args, **kwargs)
                    print(f"Response: {response}")
                    return response

                def close(self):
                    print("Closing connection: {self}")


            @plugins.hookimpl
            def conda_transport_adapters():
                yield plugins.CondaTransportAdapter(
                    name="http-debug",
                    scheme="http+debug",
                    adapter=DebugHTTPAdapter,
                )
        """

    @_hookspec
    def conda_health_checks(self) -> Iterable[CondaHealthCheck]:
        """
        Register health checks for conda doctor.

        This plugin hook allows you to add more "health checks" to conda doctor
        that you can write to diagnose problems in your conda environment.
        Check out the health checks already shipped with conda for inspiration.

        **Example:**

        .. code-block:: python

            from conda import plugins


            def example_health_check(prefix: str, verbose: bool):
                print("This is an example health check!")


            @plugins.hookimpl
            def conda_health_checks():
                yield plugins.CondaHealthCheck(
                    name="example-health-check",
                    action=example_health_check,
                )
        """

    @_hookspec
    def conda_pre_solves(self) -> Iterable[CondaPreSolve]:
        """
        Register pre-solve functions in conda that are used in the
        general solver API, before the solver processes the package specs in
        search of a solution.

        **Example:**

        .. code-block:: python

           from conda import plugins
           from conda.models.match_spec import MatchSpec


           def example_pre_solve(
               specs_to_add: frozenset[MatchSpec],
               specs_to_remove: frozenset[MatchSpec],
           ):
               print(f"Adding {len(specs_to_add)} packages")
               print(f"Removing {len(specs_to_remove)} packages")


           @plugins.hookimpl
           def conda_pre_solves():
               yield plugins.CondaPreSolve(
                   name="example-pre-solve",
                   action=example_pre_solve,
               )
        """

    @_hookspec
    def conda_post_solves(self) -> Iterable[CondaPostSolve]:
        """
        Register post-solve functions in conda that are used in the
        general solver API, after the solver has provided the package
        records to add or remove from the conda environment.

        **Example:**

        .. code-block:: python

           from conda import plugins
           from conda.models.records import PackageRecord


           def example_post_solve(
               repodata_fn: str,
               unlink_precs: tuple[PackageRecord, ...],
               link_precs: tuple[PackageRecord, ...],
           ):
               print(f"Uninstalling {len(unlink_precs)} packages")
               print(f"Installing {len(link_precs)} packages")


           @plugins.hookimpl
           def conda_post_solves():
               yield plugins.CondaPostSolve(
                   name="example-post-solve",
                   action=example_post_solve,
               )
        """

    @_hookspec
    def conda_settings(self) -> Iterable[CondaSetting]:
        """
        Register new setting

        The example below defines a simple string type parameter

        **Example:**

        .. code-block:: python

           from conda import plugins
           from conda.common.configuration import PrimitiveParameter, SequenceParameter


           @plugins.hookimpl
           def conda_settings():
               yield plugins.CondaSetting(
                   name="example_option",
                   description="This is an example option",
                   parameter=PrimitiveParameter("default_value", element_type=str),
                   aliases=("example_option_alias",),
               )
        """<|MERGE_RESOLUTION|>--- conflicted
+++ resolved
@@ -14,20 +14,6 @@
 
 import pluggy
 
-<<<<<<< HEAD
-from .types import (
-    CondaAuthHandler,
-    CondaHealthCheck,
-    CondaPostCommand,
-    CondaPostSolve,
-    CondaPreCommand,
-    CondaPreSolve,
-    CondaSolver,
-    CondaSubcommand,
-    CondaTransportAdapter,
-    CondaVirtualPackage,
-)
-=======
 if TYPE_CHECKING:
     from collections.abc import Iterable
 
@@ -41,9 +27,9 @@
         CondaSetting,
         CondaSolver,
         CondaSubcommand,
+        CondaTransportAdapter,
         CondaVirtualPackage,
     )
->>>>>>> c23449d5
 
 spec_name = "conda"
 """Name used for organizing conda hook specifications"""
