--- conflicted
+++ resolved
@@ -23,18 +23,15 @@
 from ..base.context import add_plugin_setting, context
 from ..deprecations import deprecated
 from ..exceptions import CondaValueError, PluginError
-<<<<<<< HEAD
-from . import post_solves, solvers, subcommands, transport_adapters, virtual_packages
-=======
 from . import (
     post_solves,
     prefix_data_loaders,
     reporter_backends,
     solvers,
     subcommands,
+    transport_adapters,
     virtual_packages,
 )
->>>>>>> 06dbd1e7
 from .hookspec import CondaSpecs, spec_name
 from .subcommands.doctor import health_checks
 
@@ -229,22 +226,20 @@
 
     @overload
     def get_hook_results(
-<<<<<<< HEAD
+        self, name: Literal["reporter_backends"]
+    ) -> list[CondaReporterBackend]: ...
+
+    @overload
+    def get_hook_results(
+        self, name: Literal["prefix_data_loaders"]
+    ) -> list[CondaPrefixDataLoader]: ...
+
+    @overload
+    def get_hook_results(
         self, name: Literal["transport_adapters"]
     ) -> list[CondaTransportAdapter]: ...
 
-    def get_hook_results(self, name):
-=======
-        self, name: Literal["reporter_backends"]
-    ) -> list[CondaReporterBackend]: ...
-
-    @overload
-    def get_hook_results(
-        self, name: Literal["prefix_data_loaders"]
-    ) -> list[CondaPrefixDataLoader]: ...
-
     def get_hook_results(self, name, **kwargs):
->>>>>>> 06dbd1e7
         """
         Return results of the plugin hooks with the given name and
         raise an error if there is a conflict.
@@ -387,20 +382,17 @@
             for subcommand in self.get_hook_results("subcommands")
         }
 
-<<<<<<< HEAD
     def get_transport_adapters(self) -> dict[str, CondaTransportAdapter]:
         return {
             transport_adapter.name.lower(): transport_adapter
             for transport_adapter in self.get_hook_results("transport_adapters")
         }
 
-=======
     @deprecated(
         "25.3",
         "25.9",
         addendum="Use `conda.plugins.manager.get_virtual_package_records` instead.",
     )
->>>>>>> 06dbd1e7
     def get_virtual_packages(self) -> tuple[CondaVirtualPackage, ...]:
         return tuple(self.get_hook_results("virtual_packages"))
 
