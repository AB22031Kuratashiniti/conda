--- conflicted
+++ resolved
@@ -49,11 +49,8 @@
         CondaPostSolve,
         CondaPreCommand,
         CondaPreSolve,
-<<<<<<< HEAD
         CondaReporterBackend,
-=======
         CondaRequestHeader,
->>>>>>> 3892005b
         CondaSetting,
         CondaSolver,
         CondaSubcommand,
