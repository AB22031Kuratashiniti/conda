# Copyright (C) 2012 Anaconda, Inc
# SPDX-License-Identifier: BSD-3-Clause
"""
This module contains a subclass implementation of pluggy's
`PluginManager <https://pluggy.readthedocs.io/en/stable/api_reference.html#pluggy.PluginManager>`_.

Additionally, it contains a function we use to construct the ``PluginManager`` object and
register all plugins during conda's startup process.
"""

from __future__ import annotations

import functools
import logging
from importlib.metadata import distributions
from inspect import getmodule, isclass
from typing import TYPE_CHECKING, overload

import pluggy

from ..auxlib.ish import dals
from ..base.constants import DEFAULT_CONSOLE_REPORTER_BACKEND
from ..base.context import context
from ..deprecations import deprecated
from ..exceptions import (
    CondaValueError,
    EnvironmentSpecPluginNotDetected,
    PluginError,
)
from . import (
    environment_exporters,
    environment_specifiers,
    post_solves,
    prefix_data_loaders,
    reporter_backends,
    solvers,
    subcommands,
    virtual_packages,
)
from .config import PluginConfig
from .hookspec import CondaSpecs, spec_name
from .subcommands.doctor import health_checks

if TYPE_CHECKING:
    from collections.abc import Iterable
    from typing import Literal

    from requests.auth import AuthBase

    from ..core.path_actions import Action
    from ..core.solve import Solver
    from ..models.match_spec import MatchSpec
    from ..models.records import PackageRecord
    from .types import (
        CondaAuthHandler,
        CondaEnvironmentExporter,
        CondaEnvironmentSpecifier,
        CondaHealthCheck,
        CondaPostCommand,
        CondaPostSolve,
        CondaPostTransactionAction,
        CondaPreCommand,
        CondaPrefixDataLoader,
        CondaPrefixDataLoaderCallable,
        CondaPreSolve,
        CondaPreTransactionAction,
        CondaReporterBackend,
        CondaRequestHeader,
        CondaSetting,
        CondaSolver,
        CondaSubcommand,
        CondaVirtualPackage,
    )

log = logging.getLogger(__name__)


class CondaPluginManager(pluggy.PluginManager):
    """
    The conda plugin manager to implement behavior additional to pluggy's default plugin manager.
    """

    #: Cached version of the :meth:`~conda.plugins.manager.CondaPluginManager.get_solver_backend`
    #: method.
    get_cached_solver_backend = None

    def __init__(self, project_name: str | None = None, *args, **kwargs) -> None:
        # Setting the default project name to the spec name for ease of use
        if project_name is None:
            project_name = spec_name
        super().__init__(project_name, *args, **kwargs)
        # Make the cache containers local to the instances so that the
        # reference from cache to the instance gets garbage collected with the instance
        self.get_cached_solver_backend = functools.cache(self.get_solver_backend)
        self.get_cached_session_headers = functools.cache(self.get_session_headers)
        self.get_cached_request_headers = functools.cache(self.get_request_headers)

    def get_canonical_name(self, plugin: object) -> str:
        # detect the fully qualified module name
        prefix = "<unknown_module>"
        if (module := getmodule(plugin)) and module.__spec__:
            prefix = module.__spec__.name

        # return the fully qualified name for modules
        if module is plugin:
            return prefix

        # return the fully qualified name for classes
        elif isclass(plugin):
            return f"{prefix}.{plugin.__qualname__}"

        # return the fully qualified name for instances
        else:
            return f"{prefix}.{plugin.__class__.__qualname__}[{id(plugin)}]"

    def register(self, plugin, name: str | None = None) -> str | None:
        """
        Call :meth:`pluggy.PluginManager.register` and return the result or
        ignore errors raised, except ``ValueError``, which means the plugin
        had already been registered.
        """
        try:
            # register plugin but ignore ValueError since that means
            # the plugin has already been registered
            return super().register(plugin, name=name)
        except ValueError:
            return None
        except Exception as err:
            raise PluginError(
                f"Error while loading conda plugin: "
                f"{name or self.get_canonical_name(plugin)} ({err})"
            ) from err

    def load_plugins(self, *plugins) -> int:
        """
        Load the provided list of plugins and fail gracefully on error.
        The provided list of plugins can either be classes or modules with
        :attr:`~conda.plugins.hookimpl`.
        """
        count = 0
        for plugin in plugins:
            if self.register(plugin):
                count += 1
        return count

    def load_entrypoints(self, group: str, name: str | None = None) -> int:
        """Load modules from querying the specified setuptools ``group``.

        :param str group: Entry point group to load plugins.
        :param str name: If given, loads only plugins with the given ``name``.
        :rtype: int
        :return: The number of plugins loaded by this call.
        """
        count = 0
        for dist in distributions():
            for entry_point in dist.entry_points:
                # skip entry points that don't match the group/name
                if entry_point.group != group or (
                    name is not None and entry_point.name != name
                ):
                    continue

                # attempt to load plugin from entry point
                try:
                    plugin = entry_point.load()
                except Exception as err:
                    # not using exc_info=True here since the CLI loggers are
                    # set up after CLI initialization and argument parsing,
                    # meaning that it comes too late to properly render
                    # a traceback; instead we pass exc_info conditionally on
                    # context.verbosity
                    log.warning(
                        f"Error while loading conda entry point: {entry_point.name} ({err})",
                        exc_info=err if context.info else None,
                    )
                    continue

                if self.register(plugin):
                    count += 1
        return count

    @overload
    def get_hook_results(
        self, name: Literal["subcommands"]
    ) -> list[CondaSubcommand]: ...

    @overload
    def get_hook_results(
        self, name: Literal["virtual_packages"]
    ) -> list[CondaVirtualPackage]: ...

    @overload
    def get_hook_results(self, name: Literal["solvers"]) -> list[CondaSolver]: ...

    @overload
    def get_hook_results(
        self, name: Literal["pre_commands"]
    ) -> list[CondaPreCommand]: ...

    @overload
    def get_hook_results(
        self, name: Literal["post_commands"]
    ) -> list[CondaPostCommand]: ...

    @overload
    def get_hook_results(
        self, name: Literal["auth_handlers"]
    ) -> list[CondaAuthHandler]: ...

    @overload
    def get_hook_results(
        self, name: Literal["health_checks"]
    ) -> list[CondaHealthCheck]: ...

    @overload
    def get_hook_results(self, name: Literal["pre_solves"]) -> list[CondaPreSolve]: ...

    @overload
    def get_hook_results(
        self, name: Literal["post_solves"]
    ) -> list[CondaPostSolve]: ...

    @overload
    def get_hook_results(
        self, name: Literal["session_headers"], *, host: str
    ) -> list[CondaRequestHeader]: ...

    @overload
    def get_hook_results(
        self, name: Literal["request_headers"], *, host: str, path: str
    ) -> list[CondaRequestHeader]: ...

    @overload
    def get_hook_results(self, name: Literal["settings"]) -> list[CondaSetting]: ...

    @overload
    def get_hook_results(
        self, name: Literal["reporter_backends"]
    ) -> list[CondaReporterBackend]: ...

    @overload
    def get_hook_results(
        self, name: Literal["pre_transaction_actions"]
    ) -> list[CondaPreTransactionAction]: ...

    @overload
    def get_hook_results(
        self, name: Literal["post_transaction_actions"]
    ) -> list[CondaPostTransactionAction]: ...

    @overload
    def get_hook_results(
        self, name: Literal["prefix_data_loaders"]
    ) -> list[CondaPrefixDataLoader]: ...

    @overload
    def get_hook_results(
        self, name: Literal["environment_specifiers"]
    ) -> list[CondaEnvironmentSpecifier]: ...

    @overload
    def get_hook_results(
        self, name: Literal["environment_exporters"]
    ) -> list[CondaEnvironmentExporter]: ...

    def get_hook_results(self, name, **kwargs):
        """
        Return results of the plugin hooks with the given name and
        raise an error if there is a conflict.
        """
        specname = f"{self.project_name}_{name}"  # e.g. conda_solvers
        hook = getattr(self.hook, specname, None)
        if hook is None:
            raise PluginError(f"Could not find requested `{name}` plugins")

        plugins = [item for items in hook(**kwargs) for item in items]

        # Check for invalid names
        invalid = [plugin for plugin in plugins if not isinstance(plugin.name, str)]
        if invalid:
            raise PluginError(
                dals(
                    f"""
                    Invalid plugin names found:

                    {", ".join([str(plugin) for plugin in invalid])}

                    Please report this issue to the plugin author(s).
                    """
                )
            )
        plugins = sorted(plugins, key=lambda plugin: plugin.name)

        # Check for conflicts
        seen = set()
        conflicts = [
            plugin for plugin in plugins if plugin.name in seen or seen.add(plugin.name)
        ]
        if conflicts:
            raise PluginError(
                dals(
                    f"""
                    Conflicting `{name}` plugins found:

                    {", ".join([str(conflict) for conflict in conflicts])}

                    Multiple conda plugins are registered via the `{specname}` hook.
                    Please make sure that you don't have any incompatible plugins installed.
                    """
                )
            )
        return plugins

    def get_solvers(self) -> dict[str, CondaSolver]:
        """Return a mapping from solver name to solver class."""
        return {
            solver_plugin.name.lower(): solver_plugin
            for solver_plugin in self.get_hook_results("solvers")
        }

    def get_solver_backend(self, name: str | None = None) -> type[Solver]:
        """
        Get the solver backend with the given name (or fall back to the
        name provided in the context).

        See ``context.solver`` for more details.

        Please use the cached version of this method called
        :meth:`get_cached_solver_backend` for high-throughput code paths
        which is set up as a instance-specific LRU cache.
        """
        # Some light data validation in case name isn't given.
        if name is None:
            name = context.solver
        name = name.lower()

        solvers_mapping = self.get_solvers()

        # Look up the solver mapping and fail loudly if it can't
        # find the requested solver.
        solver_plugin = solvers_mapping.get(name, None)
        if solver_plugin is None:
            raise CondaValueError(
                f"You have chosen a non-default solver backend ({name}) "
                f"but it was not recognized. Choose one of: "
                f"{', '.join(solvers_mapping)}"
            )

        return solver_plugin.backend

    def get_auth_handler(self, name: str) -> type[AuthBase] | None:
        """
        Get the auth handler with the given name or None
        """
        auth_handlers = self.get_hook_results("auth_handlers")
        matches = tuple(
            item for item in auth_handlers if item.name.lower() == name.lower().strip()
        )

        if len(matches) > 0:
            return matches[0].handler
        return None

    def get_settings(self) -> dict[str, CondaSetting]:
        """
        Return a mapping of plugin setting name to CondaSetting objects.

        This method intentionally overwrites any duplicates that may be present
        """
        return {
            config_param.name.lower(): config_param
            for config_param in self.get_hook_results("settings")
        }

    def invoke_pre_commands(self, command: str) -> None:
        """
        Invokes ``CondaPreCommand.action`` functions registered with ``conda_pre_commands``.

        :param command: name of the command that is currently being invoked
        """
        for hook in self.get_hook_results("pre_commands"):
            if command in hook.run_for:
                hook.action(command)

    def invoke_post_commands(self, command: str) -> None:
        """
        Invokes ``CondaPostCommand.action`` functions registered with ``conda_post_commands``.

        :param command: name of the command that is currently being invoked
        """
        for hook in self.get_hook_results("post_commands"):
            if command in hook.run_for:
                hook.action(command)

    def disable_external_plugins(self) -> None:
        """
        Disables all currently registered plugins except built-in conda plugins
        """
        for name, plugin in self.list_name_plugin():
            if not name.startswith("conda.plugins.") and not self.is_blocked(name):
                self.set_blocked(name)

    def get_subcommands(self) -> dict[str, CondaSubcommand]:
        return {
            subcommand.name.lower(): subcommand
            for subcommand in self.get_hook_results("subcommands")
        }

    @deprecated(
        "25.3",
        "25.9",
        addendum="Use `conda.plugins.manager.get_virtual_package_records` instead.",
    )
    def get_virtual_packages(self) -> tuple[CondaVirtualPackage, ...]:
        return tuple(self.get_hook_results("virtual_packages"))

    def get_reporter_backends(self) -> tuple[CondaReporterBackend, ...]:
        return tuple(self.get_hook_results("reporter_backends"))

    def get_reporter_backend(self, name: str) -> CondaReporterBackend:
        """
        Attempts to find a reporter backend while providing a fallback option if it is
        not found.

        This method must return a valid ``CondaReporterBackend`` object or else it will
        raise an exception.
        """
        reporter_backends_map = {
            reporter_backend.name: reporter_backend
            for reporter_backend in self.get_reporter_backends()
        }
        reporter_backend = reporter_backends_map.get(name, None)
        if reporter_backend is None:
            log.warning(
                f'Unable to find reporter backend: "{name}"; '
                f'falling back to using "{DEFAULT_CONSOLE_REPORTER_BACKEND}"'
            )
            return reporter_backends_map.get(DEFAULT_CONSOLE_REPORTER_BACKEND)
        else:
            return reporter_backend

    def get_virtual_package_records(self) -> tuple[PackageRecord, ...]:
        return tuple(
            hook.to_virtual_package()
            for hook in self.get_hook_results("virtual_packages")
        )

    def get_session_headers(self, host: str) -> dict[str, str]:
        return {
            hook.name: hook.value
            for hook in self.get_hook_results("session_headers", host=host)
        }

    def get_request_headers(self, host: str, path: str) -> dict[str, str]:
        return {
            hook.name: hook.value
            for hook in self.get_hook_results("request_headers", host=host, path=path)
        }

    def get_prefix_data_loaders(self) -> Iterable[CondaPrefixDataLoaderCallable]:
        for hook in self.get_hook_results("prefix_data_loaders"):
            yield hook.loader

    def invoke_health_checks(self, prefix: str, verbose: bool) -> None:
        for hook in self.get_hook_results("health_checks"):
            try:
                hook.action(prefix, verbose)
            except Exception as err:
                log.warning(f"Error running health check: {hook.name} ({err})")
                continue

    def invoke_pre_solves(
        self,
        specs_to_add: frozenset[MatchSpec],
        specs_to_remove: frozenset[MatchSpec],
    ) -> None:
        """
        Invokes ``CondaPreSolve.action`` functions registered with ``conda_pre_solves``.

        :param specs_to_add:
        :param specs_to_remove:
        """
        for hook in self.get_hook_results("pre_solves"):
            hook.action(specs_to_add, specs_to_remove)

    def invoke_post_solves(
        self,
        repodata_fn: str,
        unlink_precs: tuple[PackageRecord, ...],
        link_precs: tuple[PackageRecord, ...],
    ) -> None:
        """
        Invokes ``CondaPostSolve.action`` functions registered with ``conda_post_solves``.

        :param repodata_fn:
        :param unlink_precs:
        :param link_precs:
        """
        for hook in self.get_hook_results("post_solves"):
            hook.action(repodata_fn, unlink_precs, link_precs)

    def load_settings(self) -> None:
        """
        Iterates through all registered settings and adds them to the
        :class:`conda.common.configuration.PluginConfig` class.
        """
        for name, setting in self.get_settings().items():
            PluginConfig.add_plugin_setting(name, setting.parameter, setting.aliases)

    def get_config(self, data) -> PluginConfig:
        """
        Retrieve the configuration for the plugin.
        Returns:
            PluginConfig: The configuration object for the plugin, initialized with raw data from the context.
        """
        return PluginConfig(data)

    def get_environment_specifiers(self, filename: str) -> CondaEnvironmentSpecifier:
        """
        Returns the environment_spec plugin that can handle the provided file.

        Raises PluginError if more than one environment_spec plugin is found to be able to handle the file.
        Raises EnvironmentSpecPluginNotDetected if no plugins were found.
        """
        hooks = self.get_hook_results("environment_specifiers")
        found = []
        for hook in hooks:
            log.debug("EnvironmentSpec hook: checking %s", hook.name)
            if hook.environment_spec(filename).can_handle():
                log.debug(
                    "EnvironmentSpec hook: %s can be %s",
                    filename,
                    hook.name,
                )
                found.append(hook)
            else:
                log.debug(
                    "EnvironmentSpec hook: %s can NOT be handled by %s",
                    filename,
                    hook.name,
                )

        if len(found) == 1:
            return found[0]
        elif len(found) > 0:
            # raise an error if there is more than one plugin found
            raise PluginError(
                dals(
                    f"""
                    Too many plugins found that can handle the environment file '{filename}':

                    {", ".join([hook.name for hook in found])}

                    Please make sure that you don't have any overlapping plugins installed.
                """
                )
            )

        # raise error if no plugins found that can read the environment file
        raise EnvironmentSpecPluginNotDetected(
            name=filename, plugin_names=[hook.name for hook in hooks]
        )

<<<<<<< HEAD
    def find_exporter_by_format(
        self, format_name: str
    ) -> CondaEnvironmentExporter | None:
        """
        Find an environment exporter that supports the given format.

        :param format_name: Format name to find exporter for (e.g., 'json', 'yaml')
        :return: Environment exporter config or None if not found
        """
        for exporter_config in self.get_hook_results("environment_exporters"):
            exporter = exporter_config.handler()
            if exporter.format == format_name:
                return exporter_config
        return None

    def find_exporter_by_filename(
        self, filename: str
    ) -> CondaEnvironmentExporter | None:
        """
        Find an environment exporter based on the filename extension.

        :param filename: Filename to find an exporter for (extension is used for detection)
        :return: CondaEnvironmentExporter that supports the file extension, or None if none found
        :raises PluginError: If multiple exporters claim to support the same file extension
        """
        matches = []
        for exporter_config in self.get_hook_results("environment_exporters"):
            exporter = exporter_config.handler()
            if exporter.supports(filename):
                matches.append(exporter_config)

        if len(matches) == 1:
            return matches[0]
        elif len(matches) > 1:
            raise PluginError(
                dals(
                    f"""
                    Multiple environment exporters found that can handle filename '{filename}':

                    {", ".join([match.name for match in matches])}

                    Please make sure that you don't have any conflicting exporter plugins installed.
                """
                )
            )

        return None

    def get_available_export_formats(self) -> list[str]:
        """
        Returns a list of all available export format names.

        :return: List of format names that have working export plugins
        """
        formats = set()
        for exporter_config in self.get_hook_results("environment_exporters"):
            exporter = exporter_config.handler()
            if exporter.format:
                formats.add(exporter.format)

        return sorted(formats)
=======
    def get_environment_specifier_name(self, filename: str) -> str:
        """
        Returns the name of the environment specifier plugin that can handle the given file.

        Unlike get_environment_specifiers, this method doesn't raise exceptions but
        returns a string with the specifier name or an error description.

        :param filename: Path to the environment file
        :type filename: str
        :return: The name of the environment specifier that can handle the file,
                 or a descriptive error string
        :rtype: str
        """
        try:
            return self.get_environment_specifiers(filename).name
        except (EnvironmentSpecPluginNotDetected, PluginError, Exception) as e:
            return f"unknown ({type(e).__name__})"
>>>>>>> fc12cfdb

    def get_pre_transaction_actions(
        self,
        transaction_context: dict[str, str] | None = None,
        target_prefix: str | None = None,
        unlink_precs: Iterable[PackageRecord] | None = None,
        link_precs: Iterable[PackageRecord] | None = None,
        remove_specs: Iterable[MatchSpec] | None = None,
        update_specs: Iterable[MatchSpec] | None = None,
        neutered_specs: Iterable[MatchSpec] | None = None,
    ) -> list[Action]:
        """Get the plugin-defined pre-transaction actions.

        :param transaction_context: Mapping between target prefixes and PrefixActions
            instances
        :param target_prefix: Target prefix for the action
        :param unlink_precs: Package records to be unlinked
        :param link_precs: Package records to link
        :param remove_specs: Specs to be removed
        :param update_specs: Specs to be updated
        :param neutered_specs: Specs to be neutered
        :return: The plugin-defined pre-transaction actions
        """
        actions = []
        for hook in self.get_hook_results("pre_transaction_actions"):
            actions.append(
                hook.action(
                    transaction_context,
                    target_prefix,
                    unlink_precs,
                    link_precs,
                    remove_specs,
                    update_specs,
                    neutered_specs,
                )
            )
        return actions

    def get_post_transaction_actions(
        self,
        transaction_context: dict[str, str] | None = None,
        target_prefix: str | None = None,
        unlink_precs: Iterable[PackageRecord] | None = None,
        link_precs: Iterable[PackageRecord] | None = None,
        remove_specs: Iterable[MatchSpec] | None = None,
        update_specs: Iterable[MatchSpec] | None = None,
        neutered_specs: Iterable[MatchSpec] | None = None,
    ) -> list[Action]:
        """Get the plugin-defined post-transaction actions.

        :param transaction_context: Mapping between target prefixes and PrefixActions
            instances
        :param target_prefix: Target prefix for the action
        :param unlink_precs: Package records to be unlinked
        :param link_precs: Package records to link
        :param remove_specs: Specs to be removed
        :param update_specs: Specs to be updated
        :param neutered_specs: Specs to be neutered
        :return: The plugin-defined post-transaction actions
        """
        actions = []
        for hook in self.get_hook_results("post_transaction_actions"):
            actions.append(
                hook.action(
                    transaction_context,
                    target_prefix,
                    unlink_precs,
                    link_precs,
                    remove_specs,
                    update_specs,
                    neutered_specs,
                )
            )
        return actions


@functools.cache
def get_plugin_manager() -> CondaPluginManager:
    """
    Get a cached version of the :class:`~conda.plugins.manager.CondaPluginManager` instance,
    with the built-in and entrypoints provided by the plugins loaded.
    """
    plugin_manager = CondaPluginManager()
    plugin_manager.add_hookspecs(CondaSpecs)
    plugin_manager.load_plugins(
        solvers,
        *virtual_packages.plugins,
        *subcommands.plugins,
        health_checks,
        *post_solves.plugins,
        *reporter_backends.plugins,
        *prefix_data_loaders.plugins,
        *environment_specifiers.plugins,
        *environment_exporters.plugins,
    )
    plugin_manager.load_entrypoints(spec_name)
    return plugin_manager<|MERGE_RESOLUTION|>--- conflicted
+++ resolved
@@ -561,7 +561,6 @@
             name=filename, plugin_names=[hook.name for hook in hooks]
         )
 
-<<<<<<< HEAD
     def find_exporter_by_format(
         self, format_name: str
     ) -> CondaEnvironmentExporter | None:
@@ -623,7 +622,7 @@
                 formats.add(exporter.format)
 
         return sorted(formats)
-=======
+
     def get_environment_specifier_name(self, filename: str) -> str:
         """
         Returns the name of the environment specifier plugin that can handle the given file.
@@ -641,7 +640,6 @@
             return self.get_environment_specifiers(filename).name
         except (EnvironmentSpecPluginNotDetected, PluginError, Exception) as e:
             return f"unknown ({type(e).__name__})"
->>>>>>> fc12cfdb
 
     def get_pre_transaction_actions(
         self,
