# Copyright (C) 2012 Anaconda, Inc
# SPDX-License-Identifier: BSD-3-Clause
"""Register the built-in environment specifier hook implementations."""

<<<<<<< HEAD
from . import binstar, environment_yml, requirements

#: The list of environment specifier plugins for easier registration with pluggy
plugins = [binstar, requirements, environment_yml]
=======
from . import binstar, environment_yml, explicit, requirements_txt

#: The list of environment speficier plugins for easier registration with pluggy
plugins = [binstar, requirements_txt, environment_yml, explicit]
>>>>>>> 0bb4670f
<|MERGE_RESOLUTION|>--- conflicted
+++ resolved
@@ -2,14 +2,7 @@
 # SPDX-License-Identifier: BSD-3-Clause
 """Register the built-in environment specifier hook implementations."""
 
-<<<<<<< HEAD
-from . import binstar, environment_yml, requirements
-
-#: The list of environment specifier plugins for easier registration with pluggy
-plugins = [binstar, requirements, environment_yml]
-=======
 from . import binstar, environment_yml, explicit, requirements_txt
 
 #: The list of environment speficier plugins for easier registration with pluggy
-plugins = [binstar, requirements_txt, environment_yml, explicit]
->>>>>>> 0bb4670f
+plugins = [binstar, requirements_txt, environment_yml, explicit]