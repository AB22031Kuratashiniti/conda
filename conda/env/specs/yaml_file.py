--- conflicted
+++ resolved
@@ -5,12 +5,9 @@
 import os
 from logging import getLogger
 
-<<<<<<< HEAD
 from ...exceptions import CondaValueError
-=======
 from ...deprecations import deprecated
 from ...models.environment import Environment
->>>>>>> 882555e1
 from ...plugins.types import EnvironmentSpecBase
 from .. import env
 from ..env import EnvironmentYaml
@@ -55,8 +52,8 @@
             return False
 
     @property
-<<<<<<< HEAD
-    def environment(self) -> env.Environment:
+    @deprecated("26.3", "26.9", addendum="This method is not used anymore, use 'env'")
+    def environment(self) -> EnvironmentYaml:
         if not self._environment:
             if not self.can_handle():
                 raise CondaValueError(f"Cannot handle environment file: {self.msg}")
@@ -65,16 +62,9 @@
         if self._environment is None:
             raise CondaValueError("Environment could not be loaded")
         return self._environment
-=======
-    @deprecated("26.3", "26.9", addendum="This method is not used anymore, use 'env'")
-    def environment(self) -> EnvironmentYaml:
-        if not self._environment:
-            self.can_handle()
-        return self._environment
 
     @property
     def env(self) -> Environment:
         if not self._environment:
             self.can_handle()
-        return self._environment.to_environment_model()
->>>>>>> 882555e1
+        return self._environment.to_environment_model()