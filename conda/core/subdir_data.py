--- conflicted
+++ resolved
@@ -27,12 +27,8 @@
 from ..common.io import ThreadLimitedThreadPoolExecutor, as_completed
 from ..common.url import join_url, maybe_unquote
 from ..core.package_cache_data import PackageCacheData
-<<<<<<< HEAD
-from ..exceptions import (CondaDependencyError, CondaHTTPError, UnavailableInvalidChannel,
-                          NotWritableError)
-=======
-from ..exceptions import CondaDependencyError, CondaHTTPError, CondaUpgradeError, NotWritableError
->>>>>>> 3decbfdd
+from ..exceptions import (CondaDependencyError, CondaHTTPError, CondaUpgradeError,
+                          NotWritableError, UnavailableInvalidChannel)
 from ..gateways.connection import (ConnectionError, HTTPError, InsecureRequestWarning,
                                    InvalidSchema, SSLError)
 from ..gateways.connection.session import CondaSession
@@ -56,12 +52,8 @@
 log = getLogger(__name__)
 stderrlog = getLogger('conda.stderrlog')
 
-<<<<<<< HEAD
 REPODATA_PICKLE_VERSION = 25
-=======
-REPODATA_PICKLE_VERSION = 19
 MAX_REPODATA_VERSION = 1
->>>>>>> 3decbfdd
 REPODATA_HEADER_RE = b'"(_etag|_mod|_cache_control)":[ ]?"(.*?[^\\\\])"[,\}\s]'
 
 
