--- conflicted
+++ resolved
@@ -1,6 +1,7 @@
 # -*- coding: utf-8 -*-
 from __future__ import absolute_import, division, print_function, unicode_literals
 
+from collections import defaultdict
 from logging import getLogger
 import os
 from os.path import join
@@ -8,11 +9,6 @@
 import sys
 from traceback import format_exc
 import warnings
-<<<<<<< HEAD
-
-from collections import defaultdict
-=======
->>>>>>> 681c6875
 
 from .linked_data import (get_python_version_for_prefix, linked_data as get_linked_data,
                           load_meta)
@@ -23,23 +19,16 @@
                            RemoveLinkedPackageRecordAction, RemoveMenuAction,
                            RemovePrivateEnvMetaAction, UnlinkPathAction)
 from .. import CondaMultiError
-<<<<<<< HEAD
 from .._vendor.auxlib.collection import first
-=======
->>>>>>> 681c6875
 from .._vendor.auxlib.ish import dals
 from ..base.context import context
-from ..common.compat import itervalues, on_win, text_type, iteritems
+from ..common.compat import iteritems, itervalues, on_win, text_type
 from ..common.path import (explode_directories, get_all_directories, get_bin_directory_short_path,
                            get_major_minor_version,
                            get_python_site_packages_short_path)
 from ..exceptions import CondaVerificationError
 from ..gateways.disk.delete import rm_rf
-<<<<<<< HEAD
 from ..gateways.disk.read import isfile, lexists, read_package_info
-=======
-from ..gateways.disk.read import isfile, read_package_info
->>>>>>> 681c6875
 from ..gateways.disk.test import hardlink_supported, softlink_supported
 from ..models.dist import Dist
 from ..models.enums import LinkType
@@ -290,11 +279,7 @@
             for pkg_idx, (pkg_data, actions) in enumerate(self.all_actions):
                 self._execute_actions(self.target_prefix, self.num_unlink_pkgs, pkg_idx,
                                       pkg_data, actions)
-<<<<<<< HEAD
-        except:
-=======
         except Exception as execute_multi_exc:
->>>>>>> 681c6875
             # reverse all executed packages except the one that failed
             rollback_excs = []
             if context.rollback_enabled:
@@ -338,11 +323,7 @@
             for axn_idx, action in enumerate(actions):
                 action.execute()
             run_script(target_prefix, Dist(pkg_data), 'post-unlink' if is_unlink else 'post-link')
-<<<<<<< HEAD
-        except Exception as e:
-=======
-        except Exception as execute_exc:
->>>>>>> 681c6875
+        except Exception as e:  # this won't be a multi error
             # reverse this package
             log.debug("Error in action #%d for pkg_idx #%d %r", axn_idx, pkg_idx, action)
             log.debug(format_exc())
@@ -352,11 +333,12 @@
                           "%r\n"
                           "Attempting to roll back.\n",
                           'uninstalling' if is_unlink else 'installing', Dist(pkg_data), e)
-
+                reverse_excs = UnlinkLinkTransaction._reverse_actions(
+                    target_prefix, num_unlink_pkgs, pkg_idx, pkg_data, actions,
+                    reverse_from_idx=axn_idx
+                )
             raise CondaMultiError(tuple(concatv(
-                UnlinkLinkTransaction._reverse_actions(target_prefix, num_unlink_pkgs, pkg_idx,
-                                                       pkg_data, actions,
-                                                       reverse_from_idx=axn_idx),
+                (execute_exc,),
                 reverse_excs,
             )))
 
