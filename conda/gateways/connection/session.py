# Copyright (C) 2012 Anaconda, Inc
# SPDX-License-Identifier: BSD-3-Clause
"""Requests session configured with all accepted scheme adapters."""

from __future__ import annotations

from fnmatch import fnmatch
from functools import cache
from logging import getLogger
from threading import local
from typing import TYPE_CHECKING

from ...auxlib.ish import dals
from ...base.constants import CONDA_HOMEPAGE_URL
from ...base.context import context
from ...common.url import (
    add_username_and_password,
    get_proxy_username_and_pass,
    split_anaconda_token,
    urlparse,
)
from ...exceptions import OfflineError, ProxyError
from ...models.channel import Channel
from ..anaconda_client import read_binstar_tokens
from . import (
    AuthBase,
<<<<<<< HEAD
=======
    BaseAdapter,
    CaseInsensitiveDict,
    Retry,
>>>>>>> 06dbd1e7
    Session,
    _basic_auth_str,
    extract_cookies_to_jar,
    get_auth_from_url,
    get_netrc_auth,
)
from .adapters.ftp import FTPAdapter  # noqa
from .adapters.http import HTTPAdapter  # noqa
from .adapters.localfs import LocalFSAdapter  # noqa
from .adapters.offline import OfflineAdapter
from .adapters.s3 import S3Adapter  # noqa

if TYPE_CHECKING:
    from requests.models import PreparedRequest, Request

log = getLogger(__name__)
RETRIES = 3


CONDA_SESSION_SCHEMES = frozenset(
    (
        "http",
        "https",
        "ftp",
        "s3",
        "file",
    )
)


<<<<<<< HEAD
=======
class EnforceUnusedAdapter(BaseAdapter):
    def send(self, request: Request, *args, **kwargs):
        raise OfflineError(
            f"EnforceUnusedAdapter called with url {request.url}.\n"
            "This command is using a remote connection in offline mode."
        )

    def close(self):
        raise NotImplementedError()


>>>>>>> 06dbd1e7
def get_channel_name_from_url(url: str) -> str | None:
    """
    Given a URL, determine the channel it belongs to and return its name.
    """
    return Channel.from_url(url).canonical_name


@cache
def get_session(url: str):
    """
    Function that determines the correct Session object to be returned
    based on the URL that is passed in.
    """
    channel_name = get_channel_name_from_url(url)

    # If for whatever reason a channel name can't be determined, (should be unlikely)
    # we just return the default session object.
    if channel_name is None:
        return CondaSession()

    # We ensure here if there are duplicates defined, we choose the last one
    channel_settings = {}
    for settings in context.channel_settings:
        channel = settings.get("channel", "")
        if channel == channel_name:
            # First we check for exact match
            channel_settings = settings
            continue

        # If we don't have an exact match, we attempt to match a URL pattern
        parsed_url = urlparse(url)
        parsed_setting = urlparse(channel)

        # We require that the schemes must be identical to prevent downgrade attacks.
        # This includes the case of a scheme-less pattern like "*", which is not allowed.
        if parsed_setting.scheme != parsed_url.scheme:
            continue

        url_without_schema = parsed_url.netloc + parsed_url.path
        pattern = parsed_setting.netloc + parsed_setting.path
        if fnmatch(url_without_schema, pattern):
            channel_settings = settings

    auth_handler = channel_settings.get("auth", "").strip() or None

    # Return default session object
    if auth_handler is None:
        return CondaSession()

    auth_handler_cls = context.plugin_manager.get_auth_handler(auth_handler)

    if not auth_handler_cls:
        return CondaSession()

    return CondaSession(auth=auth_handler_cls(channel_name))


def get_session_storage_key(auth) -> str:
    """
    Function that determines which storage key to use for our CondaSession object caching
    """
    if auth is None:
        return "default"

    if isinstance(auth, tuple):
        return hash(auth)

    auth_type = type(auth)

    return f"{auth_type.__module__}.{auth_type.__qualname__}::{auth.channel_name}"


class CondaSessionType(type):
    """
    Takes advice from https://github.com/requests/requests/issues/1871#issuecomment-33327847
    and creates one Session instance per thread.
    """

    def __new__(mcs, name, bases, dct):
        dct["_thread_local"] = local()
        return super().__new__(mcs, name, bases, dct)

    def __call__(cls, **kwargs):
        storage_key = get_session_storage_key(kwargs.get("auth"))

        try:
            return cls._thread_local.sessions[storage_key]
        except AttributeError:
            session = super().__call__(**kwargs)
            cls._thread_local.sessions = {storage_key: session}
        except KeyError:
            session = cls._thread_local.sessions[storage_key] = super().__call__(
                **kwargs
            )

        return session


class CondaSession(Session, metaclass=CondaSessionType):
    def __init__(
        self,
        auth: AuthBase | tuple[str, str] | None = None,
    ):
        """
        :param auth: Optionally provide ``requests.AuthBase`` compliant objects
        """
        super().__init__()

        self.auth = auth or CondaHttpAuth()

        self.proxies.update(context.proxy_servers)

        self.mount_plugin_adapters()

        # setting the SSL verify value depending on whether an adapter
        # as decreed it so by setting context.ssl_verify, or by relying on
        # the default value from the context.
        self.verify = context.ssl_verify

        self.headers["User-Agent"] = context.user_agent

        if context.client_ssl_cert_key:
            self.cert = (context.client_ssl_cert, context.client_ssl_cert_key)
        elif context.client_ssl_cert:
            self.cert = context.client_ssl_cert

<<<<<<< HEAD
    def mount_plugin_adapters(self) -> None:
        """
        Registers the transport adapters to a prefix as registered
        via the transport_adapters plugin hook.
        """
        offline_adapter = OfflineAdapter()
        transport_adapters = context.plugin_manager.get_transport_adapters()
        for transport_adapter in transport_adapters.values():
            if context.offline and transport_adapter.scheme != "file":
                adapter = offline_adapter
            else:
                adapter = transport_adapter.adapter
                if callable(adapter):
                    adapter = adapter()
            self.mount(f"{transport_adapter.scheme}://", adapter)
=======
    def prepare_request(self, request: Request) -> PreparedRequest:
        # inject headers from plugins if this is a https/http request
        url = urlparse(request.url)
        if url.scheme in ("https", "http"):
            request.headers = CaseInsensitiveDict(
                {
                    # hardcoded session headers (self.headers) are injected in super().prepare_request
                    **context.plugin_manager.get_cached_session_headers(
                        host=url.netloc
                    ),
                    **context.plugin_manager.get_cached_request_headers(
                        host=url.netloc, path=url.path
                    ),
                    **(request.headers or {}),
                }
            )
        return super().prepare_request(request)
>>>>>>> 06dbd1e7

    @classmethod
    def cache_clear(cls):
        try:
            cls._thread_local.sessions.clear()
        except AttributeError:
            # AttributeError: thread's session cache has not been initialized
            pass


class CondaHttpAuth(AuthBase):
    # TODO: make this class thread-safe by adding some of the requests.auth.HTTPDigestAuth() code

    def __call__(self, request):
        request.url = CondaHttpAuth.add_binstar_token(request.url)
        self._apply_basic_auth(request)
        request.register_hook("response", self.handle_407)
        return request

    @staticmethod
    def _apply_basic_auth(request):
        # this logic duplicated from Session.prepare_request and PreparedRequest.prepare_auth
        url_auth = get_auth_from_url(request.url)
        auth = url_auth if any(url_auth) else None

        if auth is None:
            # look for auth information in a .netrc file
            auth = get_netrc_auth(request.url)

        if isinstance(auth, tuple) and len(auth) == 2:
            request.headers["Authorization"] = _basic_auth_str(*auth)

        return request

    @staticmethod
    def add_binstar_token(url):
        clean_url, token = split_anaconda_token(url)
        if not token and context.add_anaconda_token:
            for binstar_url, token in read_binstar_tokens().items():
                if clean_url.startswith(binstar_url):
                    log.debug("Adding anaconda token for url <%s>", clean_url)
                    from ...models.channel import Channel

                    channel = Channel(clean_url)
                    channel.token = token
                    return channel.url(with_credentials=True)
        return url

    @staticmethod
    def handle_407(response, **kwargs):  # pragma: no cover
        """
        Prompts the user for the proxy username and password and modifies the
        proxy in the session object to include it.

        This method is modeled after
          * requests.auth.HTTPDigestAuth.handle_401()
          * requests.auth.HTTPProxyAuth
          * the previous conda.fetch.handle_proxy_407()

        It both adds 'username:password' to the proxy URL, as well as adding a
        'Proxy-Authorization' header.  If any of this is incorrect, please file an issue.

        """
        # kwargs = {'verify': True, 'cert': None, 'proxies': {}, 'stream': False,
        #           'timeout': (3.05, 60)}

        if response.status_code != 407:
            return response

        # Consume content and release the original connection
        # to allow our new request to reuse the same one.
        response.content
        response.close()

        proxies = kwargs.pop("proxies")

        proxy_scheme = urlparse(response.url).scheme
        if proxy_scheme not in proxies:
            raise ProxyError(
                dals(
                    f"""
            Could not find a proxy for {proxy_scheme!r}. See
            {CONDA_HOMEPAGE_URL}/docs/html#configure-conda-for-use-behind-a-proxy-server
            for more information on how to configure proxies.
            """
                )
            )

        # fix-up proxy_url with username & password
        proxy_url = proxies[proxy_scheme]
        username, password = get_proxy_username_and_pass(proxy_scheme)
        proxy_url = add_username_and_password(proxy_url, username, password)
        proxy_authorization_header = _basic_auth_str(username, password)
        proxies[proxy_scheme] = proxy_url
        kwargs["proxies"] = proxies

        prep = response.request.copy()
        extract_cookies_to_jar(prep._cookies, response.request, response.raw)
        prep.prepare_cookies(prep._cookies)
        prep.headers["Proxy-Authorization"] = proxy_authorization_header

        _response = response.connection.send(prep, **kwargs)
        _response.history.append(response)
        _response.request = prep

        return _response<|MERGE_RESOLUTION|>--- conflicted
+++ resolved
@@ -24,12 +24,6 @@
 from ..anaconda_client import read_binstar_tokens
 from . import (
     AuthBase,
-<<<<<<< HEAD
-=======
-    BaseAdapter,
-    CaseInsensitiveDict,
-    Retry,
->>>>>>> 06dbd1e7
     Session,
     _basic_auth_str,
     extract_cookies_to_jar,
@@ -59,21 +53,6 @@
     )
 )
 
-
-<<<<<<< HEAD
-=======
-class EnforceUnusedAdapter(BaseAdapter):
-    def send(self, request: Request, *args, **kwargs):
-        raise OfflineError(
-            f"EnforceUnusedAdapter called with url {request.url}.\n"
-            "This command is using a remote connection in offline mode."
-        )
-
-    def close(self):
-        raise NotImplementedError()
-
-
->>>>>>> 06dbd1e7
 def get_channel_name_from_url(url: str) -> str | None:
     """
     Given a URL, determine the channel it belongs to and return its name.
@@ -200,7 +179,6 @@
         elif context.client_ssl_cert:
             self.cert = context.client_ssl_cert
 
-<<<<<<< HEAD
     def mount_plugin_adapters(self) -> None:
         """
         Registers the transport adapters to a prefix as registered
@@ -216,7 +194,7 @@
                 if callable(adapter):
                     adapter = adapter()
             self.mount(f"{transport_adapter.scheme}://", adapter)
-=======
+
     def prepare_request(self, request: Request) -> PreparedRequest:
         # inject headers from plugins if this is a https/http request
         url = urlparse(request.url)
@@ -234,7 +212,6 @@
                 }
             )
         return super().prepare_request(request)
->>>>>>> 06dbd1e7
 
     @classmethod
     def cache_clear(cls):
