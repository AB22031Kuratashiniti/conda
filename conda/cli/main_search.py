--- conflicted
+++ resolved
@@ -6,26 +6,16 @@
 
 from __future__ import absolute_import, division, print_function
 
-<<<<<<< HEAD
-from conda import text_type
-from conda.api import get_index
-from conda.models.dist import Dist
-
-from .common import Completer, Packages, add_parser_channels, add_parser_json, add_parser_known, \
-    add_parser_offline, add_parser_prefix, add_parser_use_index_cache, add_parser_use_local, \
-    disp_features, ensure_override_channels_requires_channel, ensure_use_local, stdout_json
-=======
 from .common import (Completer, Packages, add_parser_channels, add_parser_json, add_parser_known,
                      add_parser_offline, add_parser_prefix, add_parser_use_index_cache,
                      add_parser_use_local, disp_features,
                      ensure_override_channels_requires_channel, ensure_use_local, stdout_json)
 from ..api import get_index
->>>>>>> 452f8a10
 from ..base.context import context
 from ..common.compat import text_type
 from ..exceptions import CommandArgumentError, PackageNotFoundError
 from ..misc import make_icon_url
-from ..models.channel import Channel
+from ..models.dist import Dist
 from ..resolve import NoPackagesFoundError, Package
 
 descr = """Search for packages and display their information. The input is a
