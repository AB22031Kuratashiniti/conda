--- conflicted
+++ resolved
@@ -178,12 +178,8 @@
                     'actions': action_groups
                 })
             return
-<<<<<<< HEAD
-        raise PackageNotFoundError(prefix)
-=======
         error_message = 'no packages found to remove from environment: %s' % prefix
         raise PackageNotFoundError(error_message)
->>>>>>> ea0b3f32
     for action in action_groups:
         if not context.json:
             print()
