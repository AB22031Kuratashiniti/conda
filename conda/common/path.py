--- conflicted
+++ resolved
@@ -1,14 +1,9 @@
 # -*- coding: utf-8 -*-
 from __future__ import absolute_import, division, print_function, unicode_literals
 
+from functools import reduce
 import os
-from functools import reduce
-<<<<<<< HEAD
-from logging import getLogger
 from os.path import join, split, splitext
-=======
-from os.path import basename, dirname, join
->>>>>>> e6c7d100
 
 from .compat import string_types
 from ..utils import on_win
