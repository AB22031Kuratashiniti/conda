# -*- coding: utf-8 -*-
"""
This file should hold most string literals and magic numbers used throughout the code base.
The exception is if a literal is specifically meant to be private to and isolated within a module.
Think of this as a "more static" source of configuration information.

Another important source of "static" configuration is conda/models/enums.py.
"""
from __future__ import absolute_import, division, print_function, unicode_literals

import sys

<<<<<<< HEAD
    def __str__(self):
        return "%s" % self.value


class LinkType(Enum):
    # LINK_HARD = 1
    # LINK_SOFT = 2
    # LINK_COPY = 3
    # link_name_map = {
    #     LINK_HARD: 'hard-link',
    #     LINK_SOFT: 'soft-link',
    #     LINK_COPY: 'copy',
    # }
    # directory is not a link type, and copy is not a path type
    # LinkType is still probably the best name here
    hardlink = 1
    softlink = 2
    copy = 3
    directory = 4

    def __int__(self):
        return self.value

    def __str__(self):
        return self.name


PREFIX_PLACEHOLDER = ('/opt/anaconda1anaconda2'
                      # this is intentionally split into parts,
                      # such that running this program on itself
                      # will leave it unchanged
                      'anaconda3')
=======
on_win = bool(sys.platform == "win32")
PREFIX_PLACEHOLDER = '/opt/anaconda1anaconda2anaconda3'
>>>>>>> e6c7d100

machine_bits = 8 * tuple.__itemsize__

APP_NAME = 'conda'

SEARCH_PATH = (
    '/etc/conda/condarc',
    '/etc/conda/condarc.d/',
    '/var/lib/conda/condarc',
    '/var/lib/conda/condarc.d/',
    '$CONDA_ROOT/condarc',
    '$CONDA_ROOT/.condarc',
    '$CONDA_ROOT/condarc.d/',
    '~/.conda/condarc',
    '~/.conda/condarc.d/',
    '~/.condarc',
    '$CONDA_PREFIX/.condarc',
    '$CONDA_PREFIX/condarc.d/',
    '$CONDARC',
)

DEFAULT_CHANNEL_ALIAS = 'https://conda.anaconda.org'
CONDA_HOMEPAGE_URL = 'http://conda.pydata.org'
DEFAULTS = 'defaults'

PLATFORM_DIRECTORIES = ("linux-64",
                        "linux-32",
                        "win-64",
                        "win-32",
                        "osx-64",
                        "linux-ppc64le",
                        "linux-armv6l",
                        "linux-armv7l",
                        "noarch",
                        )

RECOGNIZED_URL_SCHEMES = ('http', 'https', 'ftp', 's3', 'file')

DEFAULT_CHANNELS_UNIX = ('https://repo.continuum.io/pkgs/free',
                         'https://repo.continuum.io/pkgs/r',
                         'https://repo.continuum.io/pkgs/pro',
                         )

DEFAULT_CHANNELS_WIN = ('https://repo.continuum.io/pkgs/free',
                        'https://repo.continuum.io/pkgs/r',
                        'https://repo.continuum.io/pkgs/pro',
                        'https://repo.continuum.io/pkgs/msys2',
                        )

DEFAULT_CHANNELS = DEFAULT_CHANNELS_WIN if on_win else DEFAULT_CHANNELS_UNIX

ROOT_ENV_NAME = 'root'

UTF8 = 'UTF-8'
ROOT_NO_RM = (
    'python',
    'pycosat',
    'ruamel_yaml',
    'conda',
    'openssl',
    'requests',
)

# Maximum priority, reserved for packages we really want to remove
MAX_CHANNEL_PRIORITY = 10000<|MERGE_RESOLUTION|>--- conflicted
+++ resolved
@@ -10,43 +10,8 @@
 
 import sys
 
-<<<<<<< HEAD
-    def __str__(self):
-        return "%s" % self.value
-
-
-class LinkType(Enum):
-    # LINK_HARD = 1
-    # LINK_SOFT = 2
-    # LINK_COPY = 3
-    # link_name_map = {
-    #     LINK_HARD: 'hard-link',
-    #     LINK_SOFT: 'soft-link',
-    #     LINK_COPY: 'copy',
-    # }
-    # directory is not a link type, and copy is not a path type
-    # LinkType is still probably the best name here
-    hardlink = 1
-    softlink = 2
-    copy = 3
-    directory = 4
-
-    def __int__(self):
-        return self.value
-
-    def __str__(self):
-        return self.name
-
-
-PREFIX_PLACEHOLDER = ('/opt/anaconda1anaconda2'
-                      # this is intentionally split into parts,
-                      # such that running this program on itself
-                      # will leave it unchanged
-                      'anaconda3')
-=======
 on_win = bool(sys.platform == "win32")
 PREFIX_PLACEHOLDER = '/opt/anaconda1anaconda2anaconda3'
->>>>>>> e6c7d100
 
 machine_bits = 8 * tuple.__itemsize__
 
