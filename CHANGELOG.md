--- conflicted
+++ resolved
@@ -1,4 +1,3 @@
-<<<<<<< HEAD
 ## 4.4.0 (unreleased)
 
 ### New Features
@@ -199,14 +198,14 @@
 * make Record immutable (#3965)
 * project housekeeping (#3994, #4065)
 * context-dependent setup.py files (#4057)
-=======
+
+
 ## 4.2.15 (unreleased)
 
 ### Improvements
 * use 'post' instead of 'dev' for commits according to PEP-440 (#4234)
 * do not use IFS to find activate/deactivate scripts to source (#4243)
-* * fix relative path to python in activate.bat (#4244)
->>>>>>> ecf692a5
+* fix relative path to python in activate.bat (#4244)
 
 
 ## 4.2.14 (2017-01-07)
