# -*- coding: utf-8 -*-
from __future__ import absolute_import, division, print_function

import bz2
import json
import os
import pytest
import requests
import sys
from conda import CondaError, plan
from conda.base.context import context, reset_context
from conda.cli.common import get_index_trap
from conda.cli.main import generate_parser
from conda.cli.main_config import configure_parser as config_configure_parser
from conda.cli.main_create import configure_parser as create_configure_parser
from conda.cli.main_install import configure_parser as install_configure_parser
from conda.cli.main_list import configure_parser as list_configure_parser
from conda.cli.main_remove import configure_parser as remove_configure_parser
from conda.cli.main_search import configure_parser as search_configure_parser
from conda.cli.main_update import configure_parser as update_configure_parser
from conda.common.io import captured, disable_logger, stderr_log_level, replace_log_streams
from conda.common.url import path_to_url
from conda.common.yaml import yaml_load
from conda.compat import itervalues
from conda.connection import LocalFSAdapter
from conda.exceptions import DryRunExit, conda_exception_handler, CondaHTTPError
from conda.install import dist2dirname, linked as install_linked, linked_data, linked_data_, on_win
from contextlib import contextmanager
from datetime import datetime
from glob import glob
from json import loads as json_loads
from logging import DEBUG, getLogger
from os.path import basename, exists, isdir, isfile, islink, join, relpath
from requests import Session
from requests.adapters import BaseAdapter
from shlex import split
from shutil import copyfile, rmtree
from subprocess import check_call
from tempfile import gettempdir
from unittest import TestCase
from uuid import uuid4

log = getLogger(__name__)
PYTHON_BINARY = 'python.exe' if on_win else 'bin/python'
BIN_DIRECTORY = 'Scripts' if on_win else 'bin'


def escape_for_winpath(p):
    return p.replace('\\', '\\\\')


def make_temp_prefix(name=None, create_directory=True):
    tempdir = gettempdir()
    dirname = str(uuid4())[:8] if name is None else name
    prefix = join(tempdir, dirname)
    os.makedirs(prefix)
    if create_directory:
        assert isdir(prefix)
    else:
        os.removedirs(prefix)
    return prefix


class Commands:
    CONFIG = "config"
    CREATE = "create"
    INSTALL = "install"
    LIST = "list"
    REMOVE = "remove"
    SEARCH = "search"
    UPDATE = "update"


parser_config = {
    Commands.CONFIG: config_configure_parser,
    Commands.CREATE: create_configure_parser,
    Commands.INSTALL: install_configure_parser,
    Commands.LIST: list_configure_parser,
    Commands.REMOVE: remove_configure_parser,
    Commands.SEARCH: search_configure_parser,
    Commands.UPDATE: update_configure_parser,
}


def run_command(command, prefix, *arguments, **kwargs):
    use_exception_handler = kwargs.get('use_exception_handler', False)
    arguments = list(arguments)
    p, sub_parsers = generate_parser()
    parser_config[command](sub_parsers)

    if command is Commands.CONFIG:
        arguments.append("--file {0}".format(join(prefix, 'condarc')))
    if command in (Commands.LIST, Commands.CREATE, Commands.INSTALL,
                   Commands.REMOVE, Commands.UPDATE):
        arguments.append("-p {0}".format(prefix))
    if command in (Commands.CREATE, Commands.INSTALL, Commands.REMOVE, Commands.UPDATE):
        arguments.extend(["-y", "-q"])

    arguments = list(map(escape_for_winpath, arguments))
    command_line = "{0} {1}".format(command, " ".join(arguments))

    args = p.parse_args(split(command_line))
    context._add_argparse_args(args)
    print("executing command >>>", command_line)
    with captured() as c, replace_log_streams():
        if use_exception_handler:
            conda_exception_handler(args.func, args, p)
        else:
            args.func(args, p)
    print(c.stderr, file=sys.stderr)
    print(c.stdout)
    if command is Commands.CONFIG:
        reload_config(prefix)
    return c.stdout, c.stderr


@contextmanager
def make_temp_env(*packages, **kwargs):
    prefix = kwargs.pop('prefix', None) or make_temp_prefix()
    assert isdir(prefix), prefix
    with stderr_log_level(DEBUG, 'conda'), stderr_log_level(DEBUG, 'requests'):
        with disable_logger('fetch'), disable_logger('dotupdate'):
            try:
                # try to clear any config that's been set by other tests
                reset_context([os.path.join(prefix+os.sep, 'condarc')])
                run_command(Commands.CREATE, prefix, *packages)
                yield prefix
            finally:
                rmtree(prefix, ignore_errors=True)


def reload_config(prefix):
    prefix_condarc = join(prefix+os.sep, 'condarc')
    reset_context([prefix_condarc])


class EnforceUnusedAdapter(BaseAdapter):

    def send(self, request, *args, **kwargs):
        raise RuntimeError("EnforceUnusedAdapter called with url {0}".format(request.url))


class OfflineCondaSession(Session):

    timeout = None

    def __init__(self, *args, **kwargs):
        super(OfflineCondaSession, self).__init__()
        unused_adapter = EnforceUnusedAdapter()
        self.mount("http://", unused_adapter)
        self.mount("https://", unused_adapter)
        self.mount("ftp://", unused_adapter)
        self.mount("s3://", unused_adapter)

        # Enable file:// urls
        self.mount("file://", LocalFSAdapter())


@contextmanager
def enforce_offline():
    class NadaCondaSession(object):
        def __init__(self, *args, **kwargs):
            pass
    import conda.connection
    saved_conda_session = conda.connection.CondaSession
    try:
        conda.connection.CondaSession = OfflineCondaSession
        yield
    finally:
        conda.connection.CondaSession = saved_conda_session


def package_is_installed(prefix, package, exact=False):
    packages = list(install_linked(prefix))
    if '::' not in package:
        packages = list(map(dist2dirname, packages))
    if exact:
        return package in packages
    return any(p.startswith(package) for p in packages)


def assert_package_is_installed(prefix, package, exact=False):
    if not package_is_installed(prefix, package, exact):
        print(list(install_linked(prefix)))
        raise AssertionError("package {0} is not in prefix".format(package))


def get_conda_list_tuple(prefix, package_name):
    stdout, stderr = run_command(Commands.LIST, prefix)
    stdout_lines = stdout.split('\n')
    package_line = next((line for line in stdout_lines
                         if line.lower().startswith(package_name + " ")), None)
    return package_line.split()


class IntegrationTests(TestCase):

    @pytest.mark.timeout(900)
    def test_create_install_update_remove(self):
        with make_temp_env("python=3") as prefix:
            assert exists(join(prefix, PYTHON_BINARY))
            assert_package_is_installed(prefix, 'python-3')

            run_command(Commands.INSTALL, prefix, 'flask=0.10')
            assert_package_is_installed(prefix, 'flask-0.10.1')

            # Test force reinstall
            run_command(Commands.INSTALL, prefix, '--force', 'flask=0.10')
            assert_package_is_installed(prefix, 'flask-0.10.1')

            run_command(Commands.UPDATE, prefix, 'flask')
            assert not package_is_installed(prefix, 'flask-0.10.1')
            assert_package_is_installed(prefix, 'flask')

            run_command(Commands.REMOVE, prefix, 'flask')
            assert not package_is_installed(prefix, 'flask-0.')
            assert_package_is_installed(prefix, 'python-3')

            run_command(Commands.INSTALL, prefix, '--revision 0')
            assert not package_is_installed(prefix, 'flask')
            assert_package_is_installed(prefix, 'python-3')

            self.assertRaises(CondaError, run_command, Commands.INSTALL, prefix, 'conda')
            assert not package_is_installed(prefix, 'conda')

            self.assertRaises(CondaError, run_command, Commands.INSTALL, prefix, 'constructor=1.0')
            assert not package_is_installed(prefix, 'constructor')

    @pytest.mark.timeout(300)
    def test_create_empty_env(self):
        with make_temp_env() as prefix:
            assert exists(join(prefix, BIN_DIRECTORY))
            assert exists(join(prefix, 'conda-meta/history'))

            list_output = run_command(Commands.LIST, prefix)
            stdout = list_output[0]
            stderr = list_output[1]
            expected_output = """# packages in environment at %s:
#

""" % prefix
            self.assertEqual(stdout, expected_output)
            self.assertEqual(stderr, '')

            revision_output = run_command(Commands.LIST, prefix, '--revisions')
            stdout = revision_output[0]
            stderr = revision_output[1]
            self.assertEquals(stderr, '')
            self.assertIsInstance(stdout, str)

    @pytest.mark.timeout(300)
    def test_list_with_pip_egg(self):
        with make_temp_env("python=3 pip") as prefix:
            check_call(PYTHON_BINARY + " -m pip install --egg --no-binary flask flask==0.10.1",
                       cwd=prefix, shell=True)
            stdout, stderr = run_command(Commands.LIST, prefix)
            stdout_lines = stdout.split('\n')
            assert any(line.endswith("<pip>") for line in stdout_lines
                       if line.lower().startswith("flask"))

    @pytest.mark.timeout(300)
    def test_list_with_pip_wheel(self):
        with make_temp_env("python=3 pip") as prefix:
            check_call(PYTHON_BINARY + " -m pip install flask==0.10.1",
                       cwd=prefix, shell=True)
            stdout, stderr = run_command(Commands.LIST, prefix)
            stdout_lines = stdout.split('\n')
            assert any(line.endswith("<pip>") for line in stdout_lines
                       if line.lower().startswith("flask"))

            # regression test for #3433
            run_command(Commands.INSTALL, prefix, "python=3.4")
            assert_package_is_installed(prefix, 'python-3.4.')

    @pytest.mark.timeout(300)
    def test_install_tarball_from_local_channel(self):
        with make_temp_env("python flask=0.10.1") as prefix:
            assert_package_is_installed(prefix, 'flask-0.10.1')
            flask_data = [p for p in itervalues(linked_data(prefix)) if p['name'] == 'flask'][0]
            run_command(Commands.REMOVE, prefix, 'flask')
            assert not package_is_installed(prefix, 'flask-0.10.1')
            assert_package_is_installed(prefix, 'python')

            flask_fname = flask_data['fn']
            tar_old_path = join(context.pkgs_dirs[0], flask_fname)

            # Regression test for #2812
            # install from local channel
            for field in ('url', 'channel', 'schannel'):
                del flask_data[field]
            repodata = {'info': {}, 'packages': {flask_fname: flask_data}}
            with make_temp_env() as channel:
                subchan = join(channel, context.subdir)
                channel = path_to_url(channel)
                os.makedirs(subchan)
                tar_new_path = join(subchan, flask_fname)
                copyfile(tar_old_path, tar_new_path)
                with bz2.BZ2File(join(subchan, 'repodata.json.bz2'), 'w') as f:
                    f.write(json.dumps(repodata).encode('utf-8'))
                run_command(Commands.INSTALL, prefix, '-c', channel, 'flask')
                assert_package_is_installed(prefix, channel + '::' + 'flask-')

                run_command(Commands.REMOVE, prefix, 'flask')
                assert not package_is_installed(prefix, 'flask-0')

                # Regression test for 2970
                # install from build channel as a tarball
                conda_bld = join(sys.prefix, 'conda-bld')
                conda_bld_sub = join(conda_bld, context.subdir)

                tar_bld_path = join(conda_bld_sub, flask_fname)
                if os.path.exists(conda_bld):
                    try:
                        os.rename(tar_new_path, tar_bld_path)
                    except OSError:
                        pass
                else:
                    os.makedirs(conda_bld)
                    os.rename(subchan, conda_bld_sub)
                run_command(Commands.INSTALL, prefix, tar_bld_path)
                assert_package_is_installed(prefix, 'flask-')

    @pytest.mark.timeout(300)
    def test_tarball_install_and_bad_metadata(self):
        with make_temp_env("python flask=0.10.1") as prefix:
            assert_package_is_installed(prefix, 'flask-0.10.1')
            flask_data = [p for p in itervalues(linked_data(prefix)) if p['name'] == 'flask'][0]
            run_command(Commands.REMOVE, prefix, 'flask')
            assert not package_is_installed(prefix, 'flask-0.10.1')
            assert_package_is_installed(prefix, 'python')

            flask_fname = flask_data['fn']
            tar_old_path = join(context.pkgs_dirs[0], flask_fname)

            # regression test for #2886 (part 1 of 2)
            # install tarball from package cache, default channel
            run_command(Commands.INSTALL, prefix, tar_old_path)
            assert_package_is_installed(prefix, 'flask-0.')

            # regression test for #2626
            # install tarball with full path, outside channel
            tar_new_path = join(prefix, flask_fname)
            copyfile(tar_old_path, tar_new_path)
            run_command(Commands.INSTALL, prefix, tar_new_path)
            assert_package_is_installed(prefix, 'flask-0')

            # regression test for #2626
            # install tarball with relative path, outside channel
            run_command(Commands.REMOVE, prefix, 'flask')
            assert not package_is_installed(prefix, 'flask-0.10.1')
            tar_new_path = relpath(tar_new_path)
            run_command(Commands.INSTALL, prefix, tar_new_path)
            assert_package_is_installed(prefix, 'flask-0.')

            # regression test for #2886 (part 2 of 2)
            # install tarball from package cache, local channel
            run_command(Commands.REMOVE, prefix, 'flask')
            assert not package_is_installed(prefix, 'flask-0')
            run_command(Commands.INSTALL, prefix, tar_old_path)
            # The last install was from the `local::` channel
            assert_package_is_installed(prefix, 'flask-')

            # regression test for #2599
            linked_data_.clear()
            flask_metadata = glob(join(prefix, 'conda-meta', flask_fname[:-8] + '.json'))[-1]
            bad_metadata = join(prefix, 'conda-meta', 'flask.json')
            copyfile(flask_metadata, bad_metadata)
            assert not package_is_installed(prefix, 'flask', exact=True)
            assert_package_is_installed(prefix, 'flask-0.')

    @pytest.mark.timeout(600)
    def test_install_python2_and_env_symlinks(self):
        with make_temp_env("python=2") as prefix:
            assert exists(join(prefix, PYTHON_BINARY))
            assert_package_is_installed(prefix, 'python-2')

            # test symlinks created with env
            print(os.listdir(join(prefix, BIN_DIRECTORY)))
            if on_win:
                assert isfile(join(prefix, BIN_DIRECTORY, 'activate'))
                assert isfile(join(prefix, BIN_DIRECTORY, 'deactivate'))
                assert isfile(join(prefix, BIN_DIRECTORY, 'conda'))
                assert isfile(join(prefix, BIN_DIRECTORY, 'activate.bat'))
                assert isfile(join(prefix, BIN_DIRECTORY, 'deactivate.bat'))
                assert isfile(join(prefix, BIN_DIRECTORY, 'conda.bat'))
            else:
                assert islink(join(prefix, BIN_DIRECTORY, 'activate'))
                assert islink(join(prefix, BIN_DIRECTORY, 'deactivate'))
                assert islink(join(prefix, BIN_DIRECTORY, 'conda'))

    @pytest.mark.timeout(300)
    def test_remove_all(self):
        with make_temp_env("python=2") as prefix:
            assert exists(join(prefix, PYTHON_BINARY))
            assert_package_is_installed(prefix, 'python-2')

            run_command(Commands.REMOVE, prefix, '--all')
            assert not exists(prefix)

    @pytest.mark.skipif(on_win and context.bits == 32, reason="no 32-bit windows python on conda-forge")
    @pytest.mark.timeout(600)
    def test_dash_c_usage_replacing_python(self):
        # Regression test for #2606
        with make_temp_env("-c conda-forge python=3.5") as prefix:
            assert exists(join(prefix, PYTHON_BINARY))
            run_command(Commands.INSTALL, prefix, "decorator")
            assert_package_is_installed(prefix, 'conda-forge::python-3.5')

            with make_temp_env("--clone", prefix) as clone_prefix:
                assert_package_is_installed(clone_prefix, 'conda-forge::python-3.5')
                assert_package_is_installed(clone_prefix, "decorator")

            # Regression test for 2645
            fn = glob(join(prefix, 'conda-meta', 'python-3.5*.json'))[-1]
            with open(fn) as f:
                data = json.load(f)
            for field in ('url', 'channel', 'schannel'):
                if field in data:
                    del data[field]
            with open(fn, 'w') as f:
                json.dump(data, f)
            linked_data_.clear()

            with make_temp_env("-c conda-forge --clone", prefix) as clone_prefix:
                assert_package_is_installed(clone_prefix, 'python-3.5')
                assert_package_is_installed(clone_prefix, 'decorator')

    @pytest.mark.timeout(600)
    def test_python2_pandas(self):
        with make_temp_env("python=2 pandas") as prefix:
            assert exists(join(prefix, PYTHON_BINARY))
            assert_package_is_installed(prefix, 'numpy')

    @pytest.mark.timeout(300)
    def test_install_prune(self):
        with make_temp_env("python=2 decorator") as prefix:
            assert_package_is_installed(prefix, 'decorator')

            # prune is a feature used by conda-env
            # conda itself does not provide a public API for it
            index = get_index_trap(prefix=prefix)
            actions = plan.install_actions(prefix,
                                           index,
                                           specs=['flask'],
                                           prune=True)
            plan.execute_actions(actions, index, verbose=True)

            assert_package_is_installed(prefix, 'flask')
            assert not package_is_installed(prefix, 'decorator')

    @pytest.mark.skipif(on_win, reason="mkl package not available on Windows")
    @pytest.mark.timeout(300)
    def test_install_features(self):
        with make_temp_env("python=2 numpy") as prefix:
            numpy_details = get_conda_list_tuple(prefix, "numpy")
            assert len(numpy_details) == 3 or 'nomkl' not in numpy_details[3]

            run_command(Commands.INSTALL, prefix, "nomkl")
            numpy_details = get_conda_list_tuple(prefix, "numpy")
            assert len(numpy_details) == 4 and 'nomkl' in numpy_details[3]

    @pytest.mark.timeout(300)
    def test_clone_offline(self):
        with make_temp_env("python flask=0.10.1") as prefix:
            assert_package_is_installed(prefix, 'flask-0.10.1')
            assert_package_is_installed(prefix, 'python')

            with enforce_offline():
                with make_temp_env("--clone", prefix, "--offline") as clone_prefix:
                    assert_package_is_installed(clone_prefix, 'flask-0.10.1')
                    assert_package_is_installed(clone_prefix, 'python')

    @pytest.mark.xfail(datetime.now() < datetime(2016, 11, 1), reason="configs are borked")
    @pytest.mark.skipif(on_win, reason="r packages aren't prime-time on windows just yet")
    @pytest.mark.timeout(600)
    def test_clone_offline_multichannel_with_untracked(self):
        with make_temp_env("python") as prefix:
            assert_package_is_installed(prefix, 'python')
            assert 'r' not in context.channels

            # assert conda search cannot find rpy2
            stdout, stderr = run_command(Commands.SEARCH, prefix, "rpy2", "--json")
            json_obj = json_loads(stdout.replace("Fetching package metadata ...", "").strip())
            assert bool(json_obj) is False

            # add r channel
            run_command(Commands.CONFIG, prefix, "--add channels r")
            stdout, stderr = run_command(Commands.CONFIG, prefix, "--get", "--json")
            json_obj = json_loads(stdout)
            assert json_obj['rc_path'] == join(prefix, 'condarc')
            assert json_obj['get']['channels']

            # assert conda search can now find rpy2
            stdout, stderr = run_command(Commands.SEARCH, prefix, "rpy2", "--json")
            json_obj = json_loads(stdout.replace("Fetching package metadata ...", "").strip())
            assert len(json_obj['rpy2']) > 1

            run_command(Commands.INSTALL, prefix, "rpy2")
            assert_package_is_installed(prefix, 'rpy2')
            run_command(Commands.LIST, prefix)

            with enforce_offline():
                with make_temp_env("--clone", prefix, "--offline") as clone_prefix:
                    assert_package_is_installed(clone_prefix, 'python')
                    assert_package_is_installed(clone_prefix, 'rpy2')
                    assert isfile(join(clone_prefix, 'condarc'))  # untracked file

    # @pytest.mark.skipif(not on_win, reason="shortcuts only relevant on Windows")
    # def test_shortcut_in_underscore_env_shows_message(self):
    #     prefix = make_temp_prefix("_" + str(uuid4())[:7])
    #     with make_temp_env(prefix=prefix):
    #         stdout, stderr = run_command(Commands.INSTALL, prefix, "console_shortcut")
    #         assert ("Environment name starts with underscore '_'.  "
    #                 "Skipping menu installation." in stderr)

    @pytest.mark.skipif(not on_win, reason="shortcuts only relevant on Windows")
    def test_shortcut_not_attempted_with_no_shortcuts_arg(self):
        prefix = make_temp_prefix("_" + str(uuid4())[:7])
        with make_temp_env(prefix=prefix):
            stdout, stderr = run_command(Commands.INSTALL, prefix, "console_shortcut",
                                         "--no-shortcuts")
            # This test is sufficient, because it effectively verifies that the code
            #  path was not visited.
            assert ("Environment name starts with underscore '_'.  Skipping menu installation."
                    not in stderr)

    @pytest.mark.skipif(not on_win, reason="shortcuts only relevant on Windows")
    def test_shortcut_creation_installs_shortcut(self):
        from menuinst.win32 import dirs as win_locations
        user_mode = 'user' if exists(join(sys.prefix, u'.nonadmin')) else 'system'
        shortcut_dir = win_locations[user_mode]["start"]
        shortcut_dir = join(shortcut_dir, "Anaconda{0} ({1}-bit)"
                                          "".format(sys.version_info.major, context.bits))

        prefix = make_temp_prefix(str(uuid4())[:7])
        shortcut_file = join(shortcut_dir, "Anaconda Prompt ({0}).lnk".format(basename(prefix)))
        try:
            with make_temp_env("console_shortcut", prefix=prefix):
                assert package_is_installed(prefix, 'console_shortcut')
                assert isfile(shortcut_file), ("Shortcut not found in menu dir. "
                                               "Contents of dir:\n"
                                               "{0}".format(os.listdir(shortcut_dir)))

                # make sure that cleanup without specifying --shortcuts still removes shortcuts
                run_command(Commands.REMOVE, prefix, 'console_shortcut')
                assert not package_is_installed(prefix, 'console_shortcut')
                assert not isfile(shortcut_file)
        finally:
            rmtree(prefix, ignore_errors=True)
            if isfile(shortcut_file):
                os.remove(shortcut_file)

    @pytest.mark.skipif(not on_win, reason="shortcuts only relevant on Windows")
    def test_shortcut_absent_does_not_barf_on_uninstall(self):
        from menuinst.win32 import dirs as win_locations

        user_mode = 'user' if exists(join(sys.prefix, u'.nonadmin')) else 'system'
        shortcut_dir = win_locations[user_mode]["start"]
        shortcut_dir = join(shortcut_dir, "Anaconda{0} ({1}-bit)"
                                          "".format(sys.version_info.major, context.bits))

        prefix = make_temp_prefix(str(uuid4())[:7])
        shortcut_file = join(shortcut_dir, "Anaconda Prompt ({0}).lnk".format(basename(prefix)))
        assert not isfile(shortcut_file)

        try:
            # including --no-shortcuts should not get shortcuts installed
            with make_temp_env("console_shortcut", "--no-shortcuts", prefix=prefix):
                assert package_is_installed(prefix, 'console_shortcut')
                assert not isfile(shortcut_file)

                # make sure that cleanup without specifying --shortcuts still removes shortcuts
                run_command(Commands.REMOVE, prefix, 'console_shortcut')
                assert not package_is_installed(prefix, 'console_shortcut')
                assert not isfile(shortcut_file)
        finally:
            rmtree(prefix, ignore_errors=True)
            if isfile(shortcut_file):
                os.remove(shortcut_file)

    @pytest.mark.skipif(not on_win, reason="shortcuts only relevant on Windows")
    @pytest.mark.xfail(datetime.now() < datetime(2016, 11, 1), reason="deal with this later")
    def test_shortcut_absent_when_condarc_set(self):
        from menuinst.win32 import dirs as win_locations
        user_mode = 'user' if exists(join(sys.prefix, u'.nonadmin')) else 'system'
        shortcut_dir = win_locations[user_mode]["start"]
        shortcut_dir = join(shortcut_dir, "Anaconda{0} ({1}-bit)"
                                          "".format(sys.version_info.major, context.bits))

        prefix = make_temp_prefix(str(uuid4())[:7])
        shortcut_file = join(shortcut_dir, "Anaconda Prompt ({0}).lnk".format(basename(prefix)))
        assert not isfile(shortcut_file)

        # set condarc shortcuts: False
        run_command(Commands.CONFIG, prefix, "--set shortcuts false")
        stdout, stderr = run_command(Commands.CONFIG, prefix, "--get", "--json")
        json_obj = json_loads(stdout)
        # assert json_obj['rc_path'] == join(prefix, 'condarc')
        assert json_obj['get']['shortcuts'] is False

        try:
            with make_temp_env("console_shortcut", prefix=prefix):
                # including shortcuts: False from condarc should not get shortcuts installed
                assert package_is_installed(prefix, 'console_shortcut')
                assert not isfile(shortcut_file)

                # make sure that cleanup without specifying --shortcuts still removes shortcuts
                run_command(Commands.REMOVE, prefix, 'console_shortcut')
                assert not package_is_installed(prefix, 'console_shortcut')
                assert not isfile(shortcut_file)
        finally:
            rmtree(prefix, ignore_errors=True)
            if isfile(shortcut_file):
                os.remove(shortcut_file)

    def test_create_default_packages(self):
        # Regression test for #3453
        try:
            prefix = make_temp_prefix(str(uuid4())[:7])

            # set packages
            run_command(Commands.CONFIG, prefix, "--add create_default_packages python")
            run_command(Commands.CONFIG, prefix, "--add create_default_packages pip")
            run_command(Commands.CONFIG, prefix, "--add create_default_packages flask")
            stdout, stderr = run_command(Commands.CONFIG, prefix, "--show")
            yml_obj = yaml_load(stdout)
            assert yml_obj['create_default_packages'] == ['flask', 'pip', 'python']

            assert not package_is_installed(prefix, 'python-2')
            assert not package_is_installed(prefix, 'numpy')
            assert not package_is_installed(prefix, 'flask')

            with make_temp_env("python=2", "numpy", prefix=prefix):
                assert_package_is_installed(prefix, 'python-2')
                assert_package_is_installed(prefix, 'numpy')
                assert_package_is_installed(prefix, 'flask')

        finally:
            rmtree(prefix, ignore_errors=True)

    def test_create_default_packages_no_default_packages(self):
        try:
            prefix = make_temp_prefix(str(uuid4())[:7])

            # set packages
            run_command(Commands.CONFIG, prefix, "--add create_default_packages python")
            run_command(Commands.CONFIG, prefix, "--add create_default_packages pip")
            run_command(Commands.CONFIG, prefix, "--add create_default_packages flask")
            stdout, stderr = run_command(Commands.CONFIG, prefix, "--show")
            yml_obj = yaml_load(stdout)
            assert yml_obj['create_default_packages'] == ['flask', 'pip', 'python']

            assert not package_is_installed(prefix, 'python-2')
            assert not package_is_installed(prefix, 'numpy')
            assert not package_is_installed(prefix, 'flask')

            with make_temp_env("python=2", "numpy", "--no-default-packages", prefix=prefix):
                assert_package_is_installed(prefix, 'python-2')
                assert_package_is_installed(prefix, 'numpy')
                assert not package_is_installed(prefix, 'flask')

        finally:
            rmtree(prefix, ignore_errors=True)

    def test_create_dry_run(self):
        # Regression test for #3453
        prefix = '/some/place'
        with pytest.raises(DryRunExit):
            run_command(Commands.CREATE, prefix, "--dry-run")
        stdout, stderr = run_command(Commands.CREATE, prefix, "--dry-run", use_exception_handler=True)
        assert join('some', 'place') in stdout
        # TODO: This assert passes locally but fails on CI boxes; figure out why and re-enable
        # assert "The following empty environments will be CREATED" in stdout

        prefix = '/another/place'
        with pytest.raises(DryRunExit):
            run_command(Commands.CREATE, prefix, "flask", "--dry-run")
        stdout, stderr = run_command(Commands.CREATE, prefix, "flask", "--dry-run", use_exception_handler=True)
        assert "flask:" in stdout
        assert "python:" in stdout
        assert join('another', 'place') in stdout

<<<<<<< HEAD
    @pytest.mark.timeout(30)
    def test_bad_anaconda_token_infinite_loop(self):
        # First, confirm we get a 401 UNAUTHORIZED response from anaconda.org
        response = requests.get("https://conda.anaconda.org/t/cqgccfm1mfma/data-portal/%s/repodata.json" % context.subdir)
        assert response.status_code == 401

        try:
            prefix = make_temp_prefix(str(uuid4())[:7])
            channel_url = "https://conda.anaconda.org/t/cqgccfm1mfma/data-portal"
            run_command(Commands.CONFIG, prefix, "--add channels %s" % channel_url)
            stdout, stderr = run_command(Commands.CONFIG, prefix, "--show")
            yml_obj = yaml_load(stdout)
            assert yml_obj['channels'] == [channel_url, 'defaults']

            with pytest.raises(CondaHTTPError):
                run_command(Commands.SEARCH, prefix, "boltons", "--json")

            stdout, stderr = run_command(Commands.SEARCH, prefix, "boltons", "--json", use_exception_handler=True)
            json_obj = json.loads(stdout)
            assert json_obj['status_code'] == 401

        finally:
            rmtree(prefix, ignore_errors=True)

    @pytest.mark.xfail(datetime.now() < datetime(2016, 10, 21), reason="#3602 is not yet merged")
    def test_anaconda_token_with_private_package(self):
        "https://conda.anaconda.org/t/zlZvSlMGN7CB/kalefranz"
        # TODO: write test for anyjson once #3602 is merged and available
        # TODO: should also write a test to use binstar_client to set the token, then let conda load the token
        assert False
=======
    @pytest.mark.skipif(on_win, reason="gawk is a windows only package")
    def test_search_gawk_not_win(self):
        with make_temp_env() as prefix:
            stdout, stderr = run_command(Commands.SEARCH, prefix, "gawk", "--json")
            json_obj = json_loads(stdout.replace("Fetching package metadata ...", "").strip())
            assert len(json_obj.keys()) == 0

    @pytest.mark.skipif(on_win, reason="gawk is a windows only package")
    def test_search_gawk_not_win_filter(self):
        with make_temp_env() as prefix:
            stdout, stderr = run_command(
                Commands.SEARCH, prefix, "gawk", "--platform", "win-64", "--json")
            json_obj = json_loads(stdout.replace("Fetching package metadata ...", "").strip())
            assert "gawk" in json_obj.keys()
            assert "m2-gawk" in json_obj.keys()
            assert len(json_obj.keys()) == 2

    @pytest.mark.skipif(not on_win, reason="gawk is a windows only package")
    def test_search_gawk_on_win(self):
        with make_temp_env() as prefix:
            stdout, stderr = run_command(Commands.SEARCH, prefix, "gawk", "--json")
            json_obj = json_loads(stdout.replace("Fetching package metadata ...", "").strip())
            assert "gawk" in json_obj.keys()
            assert "m2-gawk" in json_obj.keys()
            assert len(json_obj.keys()) == 2

    @pytest.mark.skipif(not on_win, reason="gawk is a windows only package")
    def test_search_gawk_on_win_filter(self):
        with make_temp_env() as prefix:
            stdout, stderr = run_command(
                Commands.SEARCH, prefix, "gawk", "--platform", "linux-64", "--json")
            json_obj = json_loads(stdout.replace("Fetching package metadata ...", "").strip())
            assert len(json_obj.keys()) == 0
>>>>>>> ed1aff1a
<|MERGE_RESOLUTION|>--- conflicted
+++ resolved
@@ -680,38 +680,6 @@
         assert "python:" in stdout
         assert join('another', 'place') in stdout
 
-<<<<<<< HEAD
-    @pytest.mark.timeout(30)
-    def test_bad_anaconda_token_infinite_loop(self):
-        # First, confirm we get a 401 UNAUTHORIZED response from anaconda.org
-        response = requests.get("https://conda.anaconda.org/t/cqgccfm1mfma/data-portal/%s/repodata.json" % context.subdir)
-        assert response.status_code == 401
-
-        try:
-            prefix = make_temp_prefix(str(uuid4())[:7])
-            channel_url = "https://conda.anaconda.org/t/cqgccfm1mfma/data-portal"
-            run_command(Commands.CONFIG, prefix, "--add channels %s" % channel_url)
-            stdout, stderr = run_command(Commands.CONFIG, prefix, "--show")
-            yml_obj = yaml_load(stdout)
-            assert yml_obj['channels'] == [channel_url, 'defaults']
-
-            with pytest.raises(CondaHTTPError):
-                run_command(Commands.SEARCH, prefix, "boltons", "--json")
-
-            stdout, stderr = run_command(Commands.SEARCH, prefix, "boltons", "--json", use_exception_handler=True)
-            json_obj = json.loads(stdout)
-            assert json_obj['status_code'] == 401
-
-        finally:
-            rmtree(prefix, ignore_errors=True)
-
-    @pytest.mark.xfail(datetime.now() < datetime(2016, 10, 21), reason="#3602 is not yet merged")
-    def test_anaconda_token_with_private_package(self):
-        "https://conda.anaconda.org/t/zlZvSlMGN7CB/kalefranz"
-        # TODO: write test for anyjson once #3602 is merged and available
-        # TODO: should also write a test to use binstar_client to set the token, then let conda load the token
-        assert False
-=======
     @pytest.mark.skipif(on_win, reason="gawk is a windows only package")
     def test_search_gawk_not_win(self):
         with make_temp_env() as prefix:
@@ -745,4 +713,36 @@
                 Commands.SEARCH, prefix, "gawk", "--platform", "linux-64", "--json")
             json_obj = json_loads(stdout.replace("Fetching package metadata ...", "").strip())
             assert len(json_obj.keys()) == 0
->>>>>>> ed1aff1a
+
+    @pytest.mark.timeout(30)
+    def test_bad_anaconda_token_infinite_loop(self):
+        # First, confirm we get a 401 UNAUTHORIZED response from anaconda.org
+        response = requests.get(
+            "https://conda.anaconda.org/t/cqgccfm1mfma/data-portal/%s/repodata.json" % context.subdir)
+        assert response.status_code == 401
+
+        try:
+            prefix = make_temp_prefix(str(uuid4())[:7])
+            channel_url = "https://conda.anaconda.org/t/cqgccfm1mfma/data-portal"
+            run_command(Commands.CONFIG, prefix, "--add channels %s" % channel_url)
+            stdout, stderr = run_command(Commands.CONFIG, prefix, "--show")
+            yml_obj = yaml_load(stdout)
+            assert yml_obj['channels'] == [channel_url, 'defaults']
+
+            with pytest.raises(CondaHTTPError):
+                run_command(Commands.SEARCH, prefix, "boltons", "--json")
+
+            stdout, stderr = run_command(Commands.SEARCH, prefix, "boltons", "--json",
+                                         use_exception_handler=True)
+            json_obj = json.loads(stdout)
+            assert json_obj['status_code'] == 401
+
+        finally:
+            rmtree(prefix, ignore_errors=True)
+
+    @pytest.mark.xfail(datetime.now() < datetime(2016, 10, 21), reason="#3602 is not yet merged")
+    def test_anaconda_token_with_private_package(self):
+        "https://conda.anaconda.org/t/zlZvSlMGN7CB/kalefranz"
+        # TODO: write test for anyjson once #3602 is merged and available
+        # TODO: should also write a test to use binstar_client to set the token, then let conda load the token
+        assert False