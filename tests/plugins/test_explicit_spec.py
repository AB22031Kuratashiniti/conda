--- conflicted
+++ resolved
@@ -5,11 +5,7 @@
 import pytest
 
 from conda import plugins
-<<<<<<< HEAD
-from conda.env.specs.requirements import ExplicitRequirementsSpec
-=======
 from conda.env.specs.explicit import ExplicitSpec
->>>>>>> 0bb4670f
 from conda.exceptions import EnvironmentSpecPluginNotDetected
 from conda.plugins.types import CondaEnvironmentSpecifier
 from tests.env import support_file
@@ -28,17 +24,6 @@
 
 
 def test_can_handle_explicit_file(support_explicit_file):
-<<<<<<< HEAD
-    """Ensures ExplicitRequirementsSpec can handle a file with @EXPLICIT marker"""
-    assert ExplicitRequirementsSpec(filename=support_explicit_file).can_handle()
-
-
-def test_explicit_file_spec_rejects_non_explicit_file(support_non_explicit_file):
-    """Ensures ExplicitRequirementsSpec rejects a file without @EXPLICIT marker"""
-    spec = ExplicitRequirementsSpec(filename=support_non_explicit_file)
-    assert not spec.can_handle()
-    assert "does not contain @EXPLICIT marker" in spec.msg
-=======
     """Ensures ExplicitSpec can handle a file with @EXPLICIT marker"""
     spec = ExplicitSpec(filename=support_explicit_file)
     assert spec.can_handle()
@@ -48,31 +33,20 @@
     """Ensures ExplicitSpec does not handle non-explicit files"""
     spec = ExplicitSpec(filename=support_non_explicit_file)
     assert not spec.can_handle()
->>>>>>> 0bb4670f
 
 
 def test_environment_creation(support_explicit_file):
     """Test that environment is correctly created from explicit file"""
-<<<<<<< HEAD
-    spec = ExplicitRequirementsSpec(filename=support_explicit_file)
-=======
     spec = ExplicitSpec(filename=support_explicit_file)
->>>>>>> 0bb4670f
 
-    # Test the raw parsed packages
-    packages = spec._parse_explicit_file()
-    assert packages is not None
-    assert len(packages) == 3  # @EXPLICIT marker + 2 packages
+    # Get the environment and check if it's detected as explicit
+    env = spec.environment
+    assert env.dependencies.explicit is True
 
-    # Verify we have both Python and NumPy packages (excluding @EXPLICIT marker)
-    pkg_names = [str(pkg).lower() for pkg in packages if pkg != "@EXPLICIT"]
-    assert len(pkg_names) == 2, "Should have 2 actual packages"
-    assert any("python" in pkg for pkg in pkg_names), "No Python package found"
-    assert any("numpy" in pkg for pkg in pkg_names), "No NumPy package found"
-
-    # Check raw dependencies length and content
-    raw_deps = spec.environment.dependencies.raw
-    assert len(raw_deps) == 3  # @EXPLICIT marker + 2 packages
+    # Check raw dependencies - should include @EXPLICIT and package URLs
+    raw_deps = env.dependencies.raw
+    assert raw_deps is not None
+    assert len(raw_deps) == 3  # @EXPLICIT + 2 package URLs
 
     # Verify environment dependencies include both packages
     env_pkgs = [str(dep).lower() for dep in raw_deps]
@@ -85,11 +59,7 @@
     def conda_environment_specifiers(self):
         yield CondaEnvironmentSpecifier(
             name="explicit-test",
-<<<<<<< HEAD
-            environment_spec=ExplicitRequirementsSpec,
-=======
             environment_spec=ExplicitSpec,
->>>>>>> 0bb4670f
         )
 
 
@@ -105,7 +75,7 @@
 ):
     """Ensures that the explicit spec has been registered and can handle explicit files"""
     # Verify plugin registration and correct name
-    env_spec_backend = explicit_file_spec_plugin.detect_environment_specifier(
+    env_spec_backend = explicit_file_spec_plugin.get_environment_specifier(
         support_explicit_file
     )
     assert env_spec_backend.name == "explicit-test"
@@ -114,26 +84,19 @@
     env = env_spec_backend.environment_spec(support_explicit_file).environment
 
     # Check environment structure and content
-    assert "conda" in env.dependencies
-    assert len(env.dependencies.raw) == 3  # @EXPLICIT marker + 2 packages
-    assert len(env.dependencies["conda"]) == 3  # @EXPLICIT marker + 2 packages
+    assert env.dependencies.explicit
+    assert len(env.dependencies.raw or []) == 3  # @EXPLICIT + 2 package URLs
 
-    # Verify expected packages are present (excluding @EXPLICIT marker)
-    conda_pkgs = [str(dep).lower() for dep in env.dependencies["conda"] if str(dep).lower() != "@explicit"]
-    assert len(conda_pkgs) == 2, "Should have 2 actual packages"
-    assert any("python" in pkg for pkg in conda_pkgs), "No Python package found"
-    assert any("numpy" in pkg for pkg in conda_pkgs), "No NumPy package found"
+    # Verify expected packages are present
+    raw_deps = env.dependencies.raw or []
+    deps_str = [str(dep).lower() for dep in raw_deps]
+    assert any("python" in pkg for pkg in deps_str), "No Python package found"
+    assert any("numpy" in pkg for pkg in deps_str), "No NumPy package found"
 
 
 def test_raises_error_if_not_explicit_file(
     explicit_file_spec_plugin, support_non_explicit_file
 ):
-<<<<<<< HEAD
-    """Ensures explicit spec plugin rejects non-explicit files"""
-    with pytest.raises(EnvironmentSpecPluginNotDetected):
-        explicit_file_spec_plugin.detect_environment_specifier(support_non_explicit_file)
-=======
     """Ensures explicit spec plugin does not accept non-explicit files**"""
     with pytest.raises(EnvironmentSpecPluginNotDetected):
-        explicit_file_spec_plugin.get_environment_specifier(support_non_explicit_file)
->>>>>>> 0bb4670f
+        explicit_file_spec_plugin.get_environment_specifier(support_non_explicit_file)