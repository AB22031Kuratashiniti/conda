# Copyright (C) 2012 Anaconda, Inc
# SPDX-License-Identifier: BSD-3-Clause
"""Test conda explicit installer functionality."""

import pytest

from conda.env.installers.conda import install
<<<<<<< HEAD


@pytest.fixture
def explicit_urls():
    """Sample explicit package URLs for testing."""
    return [
        "@EXPLICIT",
        "https://repo.anaconda.com/pkgs/main/linux-64/python-3.9.0-h2a148a8_4.tar.bz2",
    ]


@pytest.fixture
def explicit_env(explicit_urls):
    """Create an Environment instance for testing."""
    return Environment(dependencies=explicit_urls)

=======
from conda.env.specs.explicit import ExplicitSpec
from conda.models.environment import Environment
from conda.models.match_spec import MatchSpec
from conda.models.records import PackageRecord
from tests.env import support_file


@pytest.fixture(scope="module")
def support_explicit_file():
    """Path to the explicit environment file in the test support directory"""
    return support_file("explicit.txt")


@pytest.fixture(scope="function")
def explicit_env():
    """Create an Environment instance with explicit specs for testing."""
    test_record = PackageRecord(
        name="python",
        version="3.9.0",
        build="h2a148a8",
        channel="main",
        subdir="linux-64",
        build_number=4,
        url="https://repo.anaconda.com/pkgs/main/linux-64/python-3.9.0-h2a148a8_4.tar.bz2",
    )
    return Environment(
        prefix="/path/to/env",
        platform="linux-64",
        explicit_packages=[test_record],
    )


@pytest.fixture(scope="function")
def regular_env():
    """Create a regular Environment instance for testing."""
    return Environment(
        prefix="/path/to/env",
        platform="linux-64",
        requested_packages=[MatchSpec("python=3.9")],
    )


@pytest.fixture(scope="function")
def mock_install_explicit_packages(mocker):
    """Mock the install_explicit_packages function from misc using mocker."""
    # Create a mock with a success return value
    mock_func = mocker.Mock(return_value={"success": True})

    # Patch the function using mocker.patch
    mocker.patch("conda.misc.install_explicit_packages", mock_func)
    return mock_func
>>>>>>> 882555e1

@pytest.fixture
def mock_args():
    """Mock args object for testing."""

    class MockArgs:
        prune = False

    return MockArgs()


def test_installer_handles_explicit_environment(explicit_env, mock_args):
    """Test that the installer correctly identifies and handles explicit environments."""
    # Should detect as explicit environment
    assert explicit_env.dependencies.explicit is True


def test_installer_uses_explicit_function(
    monkeypatch, explicit_env, mock_args, tmp_path
):
    """Test that installer calls explicit() function for explicit environments."""
    # Track calls to explicit function
    explicit_calls = []

    def mock_explicit(*args, **kwargs):
        explicit_calls.append((args, kwargs))
        return {"success": True}

<<<<<<< HEAD
    # Mock the explicit function
    monkeypatch.setattr("conda.misc.explicit", mock_explicit)
=======
def test_installer_type_checking_for_explicit(
    explicit_env,
    regular_env,
    mock_install_explicit_packages,
    mock_solver,
    tmp_path,
    mocker,
):
    """Test that the installer uses type checking to identify explicit environments."""
    # Create a mock args object
    args = mocker.Mock()
>>>>>>> 882555e1

    # Call installer with Environment
    install(str(tmp_path), [], mock_args, explicit_env)

<<<<<<< HEAD
    # Verify explicit() was called
    assert len(explicit_calls) == 1
=======
    # Verify explicit() was called for ExplicitEnvironment
    mock_install_explicit_packages.assert_called_once()
>>>>>>> 882555e1

    # Check the arguments passed to explicit()
    call_args, call_kwargs = explicit_calls[0]
    explicit_specs = call_args[0]  # First positional argument
    prefix = call_args[1]  # Second positional argument

<<<<<<< HEAD
    # Should include @EXPLICIT marker
    assert "@EXPLICIT" in explicit_specs
    assert prefix == str(tmp_path)
=======
    # Reset mocks
    mock_install_explicit_packages.reset_mock()
    mock_solver.reset_mock()
>>>>>>> 882555e1


def test_installer_preserves_original_file(monkeypatch, tmp_path, mock_args):
    """Test installer preserves the original explicit file."""
    # Create a temporary explicit file
    explicit_file = tmp_path / "test.txt"
    explicit_file.write_text("@EXPLICIT\nhttps://example.com/package.tar.bz2\n")

<<<<<<< HEAD
    # Create environment with filename
    env = Environment(
        dependencies=["@EXPLICIT", "https://example.com/package.tar.bz2"],
        filename=str(explicit_file),
    )
=======
    # Verify explicit() was not called for regular Environment
    mock_install_explicit_packages.assert_not_called()
>>>>>>> 882555e1

    # Track calls to explicit function
    explicit_calls = []

<<<<<<< HEAD
    def mock_explicit(*args, **kwargs):
        explicit_calls.append((args, kwargs))
        return {"success": True}
=======
def test_installer_installs_explicit(
    support_explicit_file, mock_install_explicit_packages, tmp_path, mocker
):
    """Test that the installer installs explicit packages"""
    # Create spec from a real file
    spec = ExplicitSpec(filename=support_explicit_file)
    env = spec.env
>>>>>>> 882555e1

    # Mock the explicit function
    monkeypatch.setattr("conda.misc.explicit", mock_explicit)

<<<<<<< HEAD
    # Call installer
    install(str(tmp_path), [], mock_args, env)

    # Verify explicit() was called
    assert len(explicit_calls) == 1


def test_installer_handles_missing_filename(explicit_urls, mock_args):
    """Test that the installer handles Environment with no filename."""
    # Create Environment without a filename
    env = Environment(dependencies=explicit_urls)

    # Should still detect as explicit
    assert env.dependencies.explicit is True


def test_installer_bypasses_solver_for_explicit(
    monkeypatch, explicit_env, mock_args, tmp_path
):
    """Test that installer bypasses solver for explicit environments."""
    # Track calls to functions
    solve_calls = []
    explicit_calls = []

    def mock_solve(*args, **kwargs):
        solve_calls.append((args, kwargs))
        return None

    def mock_explicit(*args, **kwargs):
        explicit_calls.append((args, kwargs))
        return {"success": True}

    # Mock both functions
    monkeypatch.setattr("conda.env.installers.conda._solve", mock_solve)
    monkeypatch.setattr("conda.misc.explicit", mock_explicit)
=======
    # Get the args passed to explicit()
    _, kwargs = mock_install_explicit_packages.call_args

    package_cache_records_kwarg = kwargs.get("package_cache_records")
    # Should be a list of package cache records
    for kwarg in package_cache_records_kwarg:
        assert isinstance(kwarg, PackageRecord)

    assert len(package_cache_records_kwarg) == 2  # 2 packages


def test_explicit_with_user_specs(
    explicit_env, mock_install_explicit_packages, tmp_path
) -> None:
    """Test that user specs are tracked separately."""
    user_specs = ["numpy>=1.20"]

    # Act
    install(tmp_path, user_specs, tmp_path, explicit_env)

    # Assert
    mock_install_explicit_packages.assert_called_once()

    _, kwargs = mock_install_explicit_packages.call_args
>>>>>>> 882555e1

    # Call installer with explicit environment
    install(str(tmp_path), [], mock_args, explicit_env)

<<<<<<< HEAD
    # Solver should not be called for explicit environments
    assert len(solve_calls) == 0

    # But explicit() should be called
    assert len(explicit_calls) == 1
=======
    # Verify all explicit specs are still passed for installation
    assert len(kwargs.get("package_cache_records")) == 1  # 1 package URL
>>>>>>> 882555e1
<|MERGE_RESOLUTION|>--- conflicted
+++ resolved
@@ -5,24 +5,6 @@
 import pytest
 
 from conda.env.installers.conda import install
-<<<<<<< HEAD
-
-
-@pytest.fixture
-def explicit_urls():
-    """Sample explicit package URLs for testing."""
-    return [
-        "@EXPLICIT",
-        "https://repo.anaconda.com/pkgs/main/linux-64/python-3.9.0-h2a148a8_4.tar.bz2",
-    ]
-
-
-@pytest.fixture
-def explicit_env(explicit_urls):
-    """Create an Environment instance for testing."""
-    return Environment(dependencies=explicit_urls)
-
-=======
 from conda.env.specs.explicit import ExplicitSpec
 from conda.models.environment import Environment
 from conda.models.match_spec import MatchSpec
@@ -74,39 +56,36 @@
     # Patch the function using mocker.patch
     mocker.patch("conda.misc.install_explicit_packages", mock_func)
     return mock_func
->>>>>>> 882555e1
-
-@pytest.fixture
-def mock_args():
-    """Mock args object for testing."""
-
-    class MockArgs:
-        prune = False
-
-    return MockArgs()
 
 
-def test_installer_handles_explicit_environment(explicit_env, mock_args):
-    """Test that the installer correctly identifies and handles explicit environments."""
-    # Should detect as explicit environment
-    assert explicit_env.dependencies.explicit is True
+@pytest.fixture(scope="function")
+def mock_solver(mocker):
+    """Mock the _solve function using mocker to verify it's not called for explicit environments."""
+    # Create a chain of mocks for the solver process
+    solver_mock = mocker.Mock()
+
+    # Create a transaction mock with the needed methods
+    transaction_mock = mocker.Mock()
+    transaction_mock.nothing_to_do = False
+
+    # Create a mock for the action groups return value
+    action_groups_mock = mocker.Mock()
+    # When _make_legacy_action_groups() is called, return a list with one item
+    transaction_mock._make_legacy_action_groups.return_value = [action_groups_mock]
+
+    # Set up the transaction to be downloaded and executed without errors
+    transaction_mock.download_and_extract.return_value = None
+    transaction_mock.execute.return_value = None
+
+    # Make the solver return our transaction
+    solver_mock.solve_for_transaction.return_value = transaction_mock
+
+    # Set up the _solve function to return our solver mock
+    mock_solve = mocker.Mock(return_value=solver_mock)
+    mocker.patch("conda.env.installers.conda._solve", mock_solve)
+    return mock_solve
 
 
-def test_installer_uses_explicit_function(
-    monkeypatch, explicit_env, mock_args, tmp_path
-):
-    """Test that installer calls explicit() function for explicit environments."""
-    # Track calls to explicit function
-    explicit_calls = []
-
-    def mock_explicit(*args, **kwargs):
-        explicit_calls.append((args, kwargs))
-        return {"success": True}
-
-<<<<<<< HEAD
-    # Mock the explicit function
-    monkeypatch.setattr("conda.misc.explicit", mock_explicit)
-=======
 def test_installer_type_checking_for_explicit(
     explicit_env,
     regular_env,
@@ -115,63 +94,27 @@
     tmp_path,
     mocker,
 ):
-    """Test that the installer uses type checking to identify explicit environments."""
-    # Create a mock args object
-    args = mocker.Mock()
->>>>>>> 882555e1
+    """Test that installer calls explicit() function for explicit environments."""
+    # Call installer with explicit environment
+    install(str(tmp_path), [], mocker.Mock(), explicit_env)
 
-    # Call installer with Environment
-    install(str(tmp_path), [], mock_args, explicit_env)
-
-<<<<<<< HEAD
-    # Verify explicit() was called
-    assert len(explicit_calls) == 1
-=======
     # Verify explicit() was called for ExplicitEnvironment
     mock_install_explicit_packages.assert_called_once()
->>>>>>> 882555e1
 
-    # Check the arguments passed to explicit()
-    call_args, call_kwargs = explicit_calls[0]
-    explicit_specs = call_args[0]  # First positional argument
-    prefix = call_args[1]  # Second positional argument
-
-<<<<<<< HEAD
-    # Should include @EXPLICIT marker
-    assert "@EXPLICIT" in explicit_specs
-    assert prefix == str(tmp_path)
-=======
     # Reset mocks
     mock_install_explicit_packages.reset_mock()
     mock_solver.reset_mock()
->>>>>>> 882555e1
+
+    # Call installer with regular environment
+    install(str(tmp_path), [], mocker.Mock(), regular_env)
+
+    # Verify _solve was called for regular Environment
+    mock_solver.assert_called_once()
+
+    # Verify explicit() was not called for regular Environment
+    mock_install_explicit_packages.assert_not_called()
 
 
-def test_installer_preserves_original_file(monkeypatch, tmp_path, mock_args):
-    """Test installer preserves the original explicit file."""
-    # Create a temporary explicit file
-    explicit_file = tmp_path / "test.txt"
-    explicit_file.write_text("@EXPLICIT\nhttps://example.com/package.tar.bz2\n")
-
-<<<<<<< HEAD
-    # Create environment with filename
-    env = Environment(
-        dependencies=["@EXPLICIT", "https://example.com/package.tar.bz2"],
-        filename=str(explicit_file),
-    )
-=======
-    # Verify explicit() was not called for regular Environment
-    mock_install_explicit_packages.assert_not_called()
->>>>>>> 882555e1
-
-    # Track calls to explicit function
-    explicit_calls = []
-
-<<<<<<< HEAD
-    def mock_explicit(*args, **kwargs):
-        explicit_calls.append((args, kwargs))
-        return {"success": True}
-=======
 def test_installer_installs_explicit(
     support_explicit_file, mock_install_explicit_packages, tmp_path, mocker
 ):
@@ -179,48 +122,10 @@
     # Create spec from a real file
     spec = ExplicitSpec(filename=support_explicit_file)
     env = spec.env
->>>>>>> 882555e1
 
-    # Mock the explicit function
-    monkeypatch.setattr("conda.misc.explicit", mock_explicit)
+    # Call installer with tmp_path as prefix
+    install(tmp_path, [], mocker.Mock(), env)
 
-<<<<<<< HEAD
-    # Call installer
-    install(str(tmp_path), [], mock_args, env)
-
-    # Verify explicit() was called
-    assert len(explicit_calls) == 1
-
-
-def test_installer_handles_missing_filename(explicit_urls, mock_args):
-    """Test that the installer handles Environment with no filename."""
-    # Create Environment without a filename
-    env = Environment(dependencies=explicit_urls)
-
-    # Should still detect as explicit
-    assert env.dependencies.explicit is True
-
-
-def test_installer_bypasses_solver_for_explicit(
-    monkeypatch, explicit_env, mock_args, tmp_path
-):
-    """Test that installer bypasses solver for explicit environments."""
-    # Track calls to functions
-    solve_calls = []
-    explicit_calls = []
-
-    def mock_solve(*args, **kwargs):
-        solve_calls.append((args, kwargs))
-        return None
-
-    def mock_explicit(*args, **kwargs):
-        explicit_calls.append((args, kwargs))
-        return {"success": True}
-
-    # Mock both functions
-    monkeypatch.setattr("conda.env.installers.conda._solve", mock_solve)
-    monkeypatch.setattr("conda.misc.explicit", mock_explicit)
-=======
     # Get the args passed to explicit()
     _, kwargs = mock_install_explicit_packages.call_args
 
@@ -233,30 +138,18 @@
 
 
 def test_explicit_with_user_specs(
-    explicit_env, mock_install_explicit_packages, tmp_path
+    explicit_env, mock_install_explicit_packages, tmp_path, mocker
 ) -> None:
     """Test that user specs are tracked separately."""
     user_specs = ["numpy>=1.20"]
 
     # Act
-    install(tmp_path, user_specs, tmp_path, explicit_env)
+    install(tmp_path, user_specs, mocker.Mock(), explicit_env)
 
     # Assert
     mock_install_explicit_packages.assert_called_once()
 
     _, kwargs = mock_install_explicit_packages.call_args
->>>>>>> 882555e1
 
-    # Call installer with explicit environment
-    install(str(tmp_path), [], mock_args, explicit_env)
-
-<<<<<<< HEAD
-    # Solver should not be called for explicit environments
-    assert len(solve_calls) == 0
-
-    # But explicit() should be called
-    assert len(explicit_calls) == 1
-=======
     # Verify all explicit specs are still passed for installation
-    assert len(kwargs.get("package_cache_records")) == 1  # 1 package URL
->>>>>>> 882555e1
+    assert len(kwargs.get("package_cache_records")) == 1  # 1 package URL