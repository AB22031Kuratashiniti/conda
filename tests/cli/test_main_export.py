--- conflicted
+++ resolved
@@ -128,9 +128,8 @@
     assert not stderr
     assert not code
 
-<<<<<<< HEAD
     # With --json and --file, output should be success info in JSON format
-    data = json_load(stdout)
+    data = json.load(stdout)
     assert data["success"]
     assert data["file"] == str(path)
     assert data["format"] == "yaml"
@@ -150,7 +149,7 @@
     assert stdout
 
     # Verify it's valid JSON
-    data = json_load(stdout)
+    data = json.loads(stdout)
     assert data["name"] == name
     # dependencies might not be present in empty environments
     assert "channels" in data
@@ -167,7 +166,7 @@
     assert path.exists()
 
     # Verify it's valid JSON
-    data = json_load(path.read_text())
+    data = json.load(path.read_text())
     assert data["name"] == name
     # dependencies might not be present in empty environments
     assert "channels" in data
@@ -183,9 +182,6 @@
 
     # Verify it's valid YAML
     data = yaml_safe_load(stdout)
-=======
-    data = json.loads(stdout)
->>>>>>> 882555e1
     assert data["name"] == name
     # dependencies might not be present in empty environments
     assert "channels" in data
@@ -247,7 +243,7 @@
 
     # The file should contain JSON despite .yaml extension
     try:
-        data = json_load(path.read_text())
+        data = json.load(path.read_text())
         assert data["name"] == name
     except Exception:
         # If JSON parsing fails, check if it fell back to YAML
